--- conflicted
+++ resolved
@@ -111,13 +111,10 @@
 /// TODO: use BigNumber.js to parse int
 /// TODO: add tests for it!
 var toEth = function (str) {
-<<<<<<< HEAD
-
-    console.warn('This method is deprecated please use eth.fromWei(number, unit) instead.');
-
-=======
+
+    console.warn('This method is deprecated please use eth.fromWei(BigNumberOrNumber, unit) instead.');
+
      /*jshint maxcomplexity:7 */
->>>>>>> 72d7a0c7
     var val = typeof str === "string" ? str.indexOf('0x') === 0 ? parseInt(str.substr(2), 16) : parseInt(str) : str;
     var unit = 0;
     var units = c.ETH_UNITS;
