--- conflicted
+++ resolved
@@ -17,13 +17,8 @@
                 sent: 1000,
                 ttl: 1000,
                 workProved: 1000,
-<<<<<<< HEAD
-                payload: '0x7b2274657374223a2274657374227d',//{test: 'test'},
-                //payloadRaw: '0x7b2274657374223a2274657374227d',
-=======
                 payload: '0x7b2274657374223a2274657374227d', //{test: 'test'},
                 // payloadRaw: '0x7b2274657374223a2274657374227d',
->>>>>>> 213c6759
                 topics: ['hello','mytopics']
             });
         });
