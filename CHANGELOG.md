--- conflicted
+++ resolved
@@ -85,12 +85,12 @@
 - stripHexPrefix fixed (#2989)
 - BatchRequest error handling fixed for callbacks (#2993)
 - ``reconnected`` event and reconnection timeout option added to WebsocketProvider (#2994)
-<<<<<<< HEAD
-- Error handling of the HttpProvider fixed (#2887)
-=======
 - ``clearSubscriptions`` fixed (#3007)
 
 ## [Unreleased]
 
 ## [2.0.0-alpha.2]
->>>>>>> 58a4432c
+
+### Fixed
+
+- Error handling of the HttpProvider fixed (#2887)
