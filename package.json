--- conflicted
+++ resolved
@@ -73,17 +73,6 @@
         }
     ],
     "devDependencies": {
-<<<<<<< HEAD
-        "@babel/core": "^7.1.5",
-        "@babel/plugin-proposal-export-default-from": "^7.0.0",
-        "@babel/plugin-proposal-export-namespace-from": "^7.0.0",
-        "@babel/plugin-transform-runtime": "^7.2.0",
-        "@babel/polyfill": "^7.0.0",
-        "@babel/preset-env": "^7.1.5",
-        "@babel/runtime": "^7.1.5",
-        "@types/bn.js": "^4.11.3",
-        "@types/node": "^10.12.12",
-=======
         "@babel/core": "^7.3.4",
         "@babel/plugin-proposal-export-default-from": "^7.2.0",
         "@babel/plugin-proposal-export-namespace-from": "^7.2.0",
@@ -93,7 +82,6 @@
         "@babel/runtime": "^7.3.4",
         "@types/bn.js": "^4.11.4",
         "@types/node": "^10.12.30",
->>>>>>> 5023c450
         "babel-core": "^7.0.0-bridge.0",
         "babel-eslint": "^10.0.1",
         "babel-jest": "23.6.0",
@@ -101,26 +89,16 @@
         "eslint": "^5.15.1",
         "eslint-config-prettier": "^3.6.0",
         "eslint-config-standard": "^12.0.0",
-<<<<<<< HEAD
-        "eslint-plugin-import": "^2.14.0",
-        "eslint-plugin-jest": "^22.3.2",
-=======
         "eslint-plugin-import": "^2.16.0",
         "eslint-plugin-jest": "^21.27.2",
->>>>>>> 5023c450
         "eslint-plugin-node": "^7.0.1",
         "eslint-plugin-prettier": "^3.0.1",
         "eslint-plugin-promise": "^4.0.1",
         "eslint-plugin-standard": "^4.0.0",
         "eslint-plugin-unicorn": "^6.0.1",
-<<<<<<< HEAD
-        "jest": "^23.6.0",
-        "lerna": "^2.5.1",
-=======
         "istanbul-combine": "^0.3.0",
         "jest": "23.6.0",
         "lerna": "^3.13.1",
->>>>>>> 5023c450
         "parsimmon": "^1.12.0",
         "prettier": "1.14.3",
         "regenerator-runtime": "^0.13.1",
@@ -129,11 +107,6 @@
         "rollup-plugin-babel": "^4.3.2",
         "rollup-plugin-cleanup": "^3.1.1",
         "rollup-plugin-json": "^3.1.0",
-<<<<<<< HEAD
-        "typescript": "^3.2.2",
-        "istanbul-combine": "^0.3.0"
-=======
-        "typescript": "^3.3.3333"
->>>>>>> 5023c450
+        "typescript": "^3.2.2"
     }
 }