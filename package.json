{
  "name": "ethereum.js",
  "namespace": "ethereum",
  "version": "0.0.16",
  "description": "Ethereum Compatible JavaScript API",
  "main": "./index.js",
  "directories": {
    "lib": "./lib"
  },
  "dependencies": {
    "bignumber.js": ">=2.0.0",
    "xmlhttprequest": "*"
  },
  "devDependencies": {
    "bower": ">=1.3.0",
    "browserify": ">=6.0",
    "coveralls": "^2.11.2",
    "del": ">=0.1.1",
    "envify": "^3.0.0",
    "exorcist": "^0.1.6",
    "gulp": ">=3.4.0",
    "gulp-jshint": ">=1.5.0",
    "gulp-rename": ">=1.2.0",
    "gulp-streamify": "0.0.5",
    "gulp-uglify": ">=1.0.0",
    "istanbul": "^0.3.5",
    "jshint": ">=2.5.0",
    "karma": "^0.12.31",
    "karma-browserify": "^4.0.0",
    "karma-chrome-launcher": "^0.1.7",
    "karma-firefox-launcher": "^0.1.4",
    "karma-mocha": "^0.1.10",
    "karma-safari-launcher": "^0.1.1",
    "mocha": ">=2.1.0",
    "unreachable-branch-transform": "^0.1.0",
    "vinyl-source-stream": "^1.0.0"
  },
  "scripts": {
    "build": "gulp",
    "watch": "gulp watch",
    "lint": "gulp lint",
<<<<<<< HEAD
    "test": "karma start --singleRun --browsers='Chrome,Firefox,Safari'",
    "test-coveralls": "istanbul cover _mocha -- -R spec && cat coverage/lcov.info | coveralls --verbose"
=======
    "test": "mocha",
    "test-coveralls": "istanbul cover _mocha -- -R spec && cat coverage/lcov.info | coveralls --verbose",
    "karma": "./node_modules/karma/bin/karma start --singleRun=true --browsers=\"Chrome,Firefox\""
>>>>>>> 1b475aaa
  },
  "repository": {
    "type": "git",
    "url": "https://github.com/ethereum/ethereum.js.git"
  },
  "homepage": "https://github.com/ethereum/ethereum.js",
  "bugs": {
    "url": "https://github.com/ethereum/ethereum.js/issues"
  },
  "keywords": [
    "ethereum",
    "javascript",
    "API"
  ],
  "author": "ethdev.com",
  "authors": [
    {
      "name": "Jeffery Wilcke",
      "email": "jeff@ethdev.com",
      "url": "https://github.com/obscuren"
    },
    {
      "name": "Marek Kotewicz",
      "email": "marek@ethdev.com",
      "url": "https://github.com/debris"
    },
    {
      "name": "Marian Oancea",
      "email": "marian@ethdev.com",
      "url": "https://github.com/cubedro"
    }
  ],
  "license": "LGPL-3.0"
}<|MERGE_RESOLUTION|>--- conflicted
+++ resolved
@@ -39,14 +39,9 @@
     "build": "gulp",
     "watch": "gulp watch",
     "lint": "gulp lint",
-<<<<<<< HEAD
-    "test": "karma start --singleRun --browsers='Chrome,Firefox,Safari'",
-    "test-coveralls": "istanbul cover _mocha -- -R spec && cat coverage/lcov.info | coveralls --verbose"
-=======
     "test": "mocha",
     "test-coveralls": "istanbul cover _mocha -- -R spec && cat coverage/lcov.info | coveralls --verbose",
     "karma": "./node_modules/karma/bin/karma start --singleRun=true --browsers=\"Chrome,Firefox\""
->>>>>>> 1b475aaa
   },
   "repository": {
     "type": "git",
