require=(function e(t,n,r){function s(o,u){if(!n[o]){if(!t[o]){var a=typeof require=="function"&&require;if(!u&&a)return a(o,!0);if(i)return i(o,!0);var f=new Error("Cannot find module '"+o+"'");throw f.code="MODULE_NOT_FOUND",f}var l=n[o]={exports:{}};t[o][0].call(l.exports,function(e){var n=t[o][1][e];return s(n?n:e)},l,l.exports,e,t,n,r)}return n[o].exports}var i=typeof require=="function"&&require;for(var o=0;o<r.length;o++)s(r[o]);return s})({1:[function(require,module,exports){
/*
    This file is part of ethereum.js.

    ethereum.js is free software: you can redistribute it and/or modify
    it under the terms of the GNU Lesser General Public License as published by
    the Free Software Foundation, either version 3 of the License, or
    (at your option) any later version.

    ethereum.js is distributed in the hope that it will be useful,
    but WITHOUT ANY WARRANTY; without even the implied warranty of
    MERCHANTABILITY or FITNESS FOR A PARTICULAR PURPOSE.  See the
    GNU Lesser General Public License for more details.

    You should have received a copy of the GNU Lesser General Public License
    along with ethereum.js.  If not, see <http://www.gnu.org/licenses/>.
*/
/** 
 * @file coder.js
 * @author Marek Kotewicz <marek@ethdev.com>
 * @date 2015
 */

var BigNumber = require('bignumber.js');
var utils = require('../utils/utils');
var f = require('./formatters');
var SolidityParam = require('./param');

/**
 * Should be used to check if a type is an array type
 *
 * @method isArrayType
 * @param {String} type
 * @return {Bool} true is the type is an array, otherwise false
 */
var isArrayType = function (type) {
    return type.slice(-2) === '[]';
};

/**
 * SolidityType prototype is used to encode/decode solidity params of certain type
 */
var SolidityType = function (config) {
    this._name = config.name;
    this._match = config.match;
    this._mode = config.mode;
    this._inputFormatter = config.inputFormatter;
    this._outputFormatter = config.outputFormatter;
};

/**
 * Should be used to determine if this SolidityType do match given type
 *
 * @method isType
 * @param {String} name
 * @return {Bool} true if type match this SolidityType, otherwise false
 */
SolidityType.prototype.isType = function (name) {
    if (this._match === 'strict') {
        return this._name === name || (name.indexOf(this._name) === 0 && name.slice(this._name.length) === '[]');
    } else if (this._match === 'prefix') {
        // TODO better type detection!
        return name.indexOf(this._name) === 0;
    }
};

/**
 * Should be used to transform plain param to SolidityParam object
 *
 * @method formatInput
 * @param {Object} param - plain object, or an array of objects
 * @param {Bool} arrayType - true if a param should be encoded as an array
 * @return {SolidityParam} encoded param wrapped in SolidityParam object 
 */
SolidityType.prototype.formatInput = function (param, arrayType) {
    if (utils.isArray(param) && arrayType) { // TODO: should fail if this two are not the same
        var self = this;
        return param.map(function (p) {
            return self._inputFormatter(p);
        }).reduce(function (acc, current) {
            return acc.combine(current);
        }, f.formatInputInt(param.length)).withOffset(32);
    } 
    return this._inputFormatter(param);
};

/**
 * Should be used to transoform SolidityParam to plain param
 *
 * @method formatOutput
 * @param {SolidityParam} byteArray
 * @param {Bool} arrayType - true if a param should be decoded as an array
 * @return {Object} plain decoded param
 */
SolidityType.prototype.formatOutput = function (param, arrayType) {
    if (arrayType) {
        // let's assume, that we solidity will never return long arrays :P 
        var result = [];
        var length = new BigNumber(param.dynamicPart().slice(0, 64), 16);
        for (var i = 0; i < length * 64; i += 64) {
            result.push(this._outputFormatter(new SolidityParam(param.dynamicPart().substr(i + 64, 64))));
        }
        return result;
    }
    return this._outputFormatter(param);
};

/**
 * Should be used to slice single param from bytes
 *
 * @method sliceParam
 * @param {String} bytes
 * @param {Number} index of param to slice
 * @param {String} type
 * @returns {SolidityParam} param
 */
SolidityType.prototype.sliceParam = function (bytes, index, type) {
    if (this._mode === 'bytes') {
        return SolidityParam.decodeBytes(bytes, index);
    } else if (isArrayType(type)) {
        return SolidityParam.decodeArray(bytes, index);
    }
    return SolidityParam.decodeParam(bytes, index);
};

/**
 * SolidityCoder prototype should be used to encode/decode solidity params of any type
 */
var SolidityCoder = function (types) {
    this._types = types;
};

/**
 * This method should be used to transform type to SolidityType
 *
 * @method _requireType
 * @param {String} type
 * @returns {SolidityType} 
 * @throws {Error} throws if no matching type is found
 */
SolidityCoder.prototype._requireType = function (type) {
    var solidityType = this._types.filter(function (t) {
        return t.isType(type);
    })[0];

    if (!solidityType) {
        throw Error('invalid solidity type!: ' + type);
    }

    return solidityType;
};

/**
 * Should be used to transform plain param of given type to SolidityParam
 *
 * @method _formatInput
 * @param {String} type of param
 * @param {Object} plain param
 * @return {SolidityParam}
 */
SolidityCoder.prototype._formatInput = function (type, param) {
    return this._requireType(type).formatInput(param, isArrayType(type));
};

/**
 * Should be used to encode plain param
 *
 * @method encodeParam
 * @param {String} type
 * @param {Object} plain param
 * @return {String} encoded plain param
 */
SolidityCoder.prototype.encodeParam = function (type, param) {
    return this._formatInput(type, param).encode();
};

/**
 * Should be used to encode list of params
 *
 * @method encodeParams
 * @param {Array} types
 * @param {Array} params
 * @return {String} encoded list of params
 */
SolidityCoder.prototype.encodeParams = function (types, params) {
    var self = this;
    var solidityParams = types.map(function (type, index) {
        return self._formatInput(type, params[index]);
    });

    return SolidityParam.encodeList(solidityParams);
};

/**
 * Should be used to decode bytes to plain param
 *
 * @method decodeParam
 * @param {String} type
 * @param {String} bytes
 * @return {Object} plain param
 */
SolidityCoder.prototype.decodeParam = function (type, bytes) {
    return this.decodeParams([type], bytes)[0];
};

/**
 * Should be used to decode list of params
 *
 * @method decodeParam
 * @param {Array} types
 * @param {String} bytes
 * @return {Array} array of plain params
 */
SolidityCoder.prototype.decodeParams = function (types, bytes) {
    var self = this;
    return types.map(function (type, index) {
        var solidityType = self._requireType(type);
        var p = solidityType.sliceParam(bytes, index, type);
        return solidityType.formatOutput(p, isArrayType(type));
    });
};

var coder = new SolidityCoder([
    new SolidityType({
        name: 'address',
        match: 'strict',
        mode: 'value',
        inputFormatter: f.formatInputInt,
        outputFormatter: f.formatOutputAddress
    }),
    new SolidityType({
        name: 'bool',
        match: 'strict',
        mode: 'value',
        inputFormatter: f.formatInputBool,
        outputFormatter: f.formatOutputBool
    }),
    new SolidityType({
        name: 'int',
        match: 'prefix',
        mode: 'value',
        inputFormatter: f.formatInputInt,
        outputFormatter: f.formatOutputInt,
    }),
    new SolidityType({
        name: 'uint',
        match: 'prefix',
        mode: 'value',
        inputFormatter: f.formatInputInt,
        outputFormatter: f.formatOutputUInt
    }),
    new SolidityType({
        name: 'bytes',
        match: 'strict',
        mode: 'bytes',
        inputFormatter: f.formatInputDynamicBytes,
        outputFormatter: f.formatOutputDynamicBytes
    }),
    new SolidityType({
        name: 'bytes',
        match: 'prefix',
        mode: 'value',
        inputFormatter: f.formatInputBytes,
        outputFormatter: f.formatOutputBytes
    }),
    new SolidityType({
        name: 'string',
        match: 'strict',
        mode: 'bytes',
        inputFormatter: f.formatInputString,
        outputFormatter: f.formatOutputString
    }),
    new SolidityType({
        name: 'real',
        match: 'prefix',
        mode: 'value',
        inputFormatter: f.formatInputReal,
        outputFormatter: f.formatOutputReal
    }),
    new SolidityType({
        name: 'ureal',
        match: 'prefix',
        mode: 'value',
        inputFormatter: f.formatInputReal,
        outputFormatter: f.formatOutputUReal
    })
]);

module.exports = coder;


},{"../utils/utils":6,"./formatters":2,"./param":3,"bignumber.js":"bignumber.js"}],2:[function(require,module,exports){
/*
    This file is part of ethereum.js.

    ethereum.js is free software: you can redistribute it and/or modify
    it under the terms of the GNU Lesser General Public License as published by
    the Free Software Foundation, either version 3 of the License, or
    (at your option) any later version.

    ethereum.js is distributed in the hope that it will be useful,
    but WITHOUT ANY WARRANTY; without even the implied warranty of
    MERCHANTABILITY or FITNESS FOR A PARTICULAR PURPOSE.  See the
    GNU Lesser General Public License for more details.

    You should have received a copy of the GNU Lesser General Public License
    along with ethereum.js.  If not, see <http://www.gnu.org/licenses/>.
*/
/** 
 * @file formatters.js
 * @author Marek Kotewicz <marek@ethdev.com>
 * @date 2015
 */

var BigNumber = require('bignumber.js');
var utils = require('../utils/utils');
var c = require('../utils/config');
var SolidityParam = require('./param');


/**
 * Formats input value to byte representation of int
 * If value is negative, return it's two's complement
 * If the value is floating point, round it down
 *
 * @method formatInputInt
 * @param {String|Number|BigNumber} value that needs to be formatted
 * @returns {SolidityParam}
 */
var formatInputInt = function (value) {
    var padding = c.ETH_PADDING * 2;
    BigNumber.config(c.ETH_BIGNUMBER_ROUNDING_MODE);
    var result = utils.padLeft(utils.toTwosComplement(value).round().toString(16), padding);
    return new SolidityParam(result);
};

/**
 * Formats input bytes
 *
 * @method formatInputBytes
 * @param {String}
 * @returns {SolidityParam}
 */
var formatInputBytes = function (value) {
    var result = utils.padRight(utils.toHex(value).substr(2), 64);
    return new SolidityParam(result);
};

/**
 * Formats input bytes
 *
 * @method formatDynamicInputBytes
 * @param {String}
 * @returns {SolidityParam}
 */
var formatInputDynamicBytes = function (value) {
    value = utils.toHex(value);
    var result = utils.padRight((value).substr(2), 64);
    var length = (value.length / 2 - 1) || 0;
    return new SolidityParam(formatInputInt(length).value + result, 32);
};

/**
 * Formats input value to byte representation of string
 *
 * @method formatInputString
 * @param {String}
 * @returns {SolidityParam}
 */
var formatInputString = function (value) {
    var result = utils.fromAscii(value, c.ETH_PADDING).substr(2);
    return new SolidityParam(formatInputInt(value.length).value + result, 32);
};

/**
 * Formats input value to byte representation of bool
 *
 * @method formatInputBool
 * @param {Boolean}
 * @returns {SolidityParam}
 */
var formatInputBool = function (value) {
    var result = '000000000000000000000000000000000000000000000000000000000000000' + (value ?  '1' : '0');
    return new SolidityParam(result);
};

/**
 * Formats input value to byte representation of real
 * Values are multiplied by 2^m and encoded as integers
 *
 * @method formatInputReal
 * @param {String|Number|BigNumber}
 * @returns {SolidityParam}
 */
var formatInputReal = function (value) {
    return formatInputInt(new BigNumber(value).times(new BigNumber(2).pow(128)));
};

/**
 * Check if input value is negative
 *
 * @method signedIsNegative
 * @param {String} value is hex format
 * @returns {Boolean} true if it is negative, otherwise false
 */
var signedIsNegative = function (value) {
    return (new BigNumber(value.substr(0, 1), 16).toString(2).substr(0, 1)) === '1';
};

/**
 * Formats right-aligned output bytes to int
 *
 * @method formatOutputInt
 * @param {SolidityParam} param
 * @returns {BigNumber} right-aligned output bytes formatted to big number
 */
var formatOutputInt = function (param) {
    var value = param.staticPart() || "0";

    // check if it's negative number
    // it it is, return two's complement
    if (signedIsNegative(value)) {
        return new BigNumber(value, 16).minus(new BigNumber('ffffffffffffffffffffffffffffffffffffffffffffffffffffffffffffffff', 16)).minus(1);
    }
    return new BigNumber(value, 16);
};

/**
 * Formats right-aligned output bytes to uint
 *
 * @method formatOutputUInt
 * @param {SolidityParam}
 * @returns {BigNumeber} right-aligned output bytes formatted to uint
 */
var formatOutputUInt = function (param) {
    var value = param.staticPart() || "0";
    return new BigNumber(value, 16);
};

/**
 * Formats right-aligned output bytes to real
 *
 * @method formatOutputReal
 * @param {SolidityParam}
 * @returns {BigNumber} input bytes formatted to real
 */
var formatOutputReal = function (param) {
    return formatOutputInt(param).dividedBy(new BigNumber(2).pow(128)); 
};

/**
 * Formats right-aligned output bytes to ureal
 *
 * @method formatOutputUReal
 * @param {SolidityParam}
 * @returns {BigNumber} input bytes formatted to ureal
 */
var formatOutputUReal = function (param) {
    return formatOutputUInt(param).dividedBy(new BigNumber(2).pow(128)); 
};

/**
 * Should be used to format output bool
 *
 * @method formatOutputBool
 * @param {SolidityParam}
 * @returns {Boolean} right-aligned input bytes formatted to bool
 */
var formatOutputBool = function (param) {
    return param.staticPart() === '0000000000000000000000000000000000000000000000000000000000000001' ? true : false;
};

/**
 * Should be used to format output bytes
 *
 * @method formatOutputBytes
 * @param {SolidityParam} left-aligned hex representation of string
 * @returns {String} hex string
 */
var formatOutputBytes = function (param) {
    return '0x' + param.staticPart();
};

/**
 * Should be used to format output bytes
 *
 * @method formatOutputDynamicBytes
 * @param {SolidityParam} left-aligned hex representation of string
 * @returns {String} hex string
 */
var formatOutputDynamicBytes = function (param) {
    var length = (new BigNumber(param.dynamicPart().slice(0, 64), 16)).toNumber() * 2;
    return '0x' + param.dynamicPart().substr(64, length);
};

/**
 * Should be used to format output string
 *
 * @method formatOutputString
 * @param {SolidityParam} left-aligned hex representation of string
 * @returns {String} ascii string
 */
var formatOutputString = function (param) {
    var length = (new BigNumber(param.dynamicPart().slice(0, 64), 16)).toNumber() * 2;
    return utils.toAscii(param.dynamicPart().substr(64, length));
};

/**
 * Should be used to format output address
 *
 * @method formatOutputAddress
 * @param {SolidityParam} right-aligned input bytes
 * @returns {String} address
 */
var formatOutputAddress = function (param) {
    var value = param.staticPart();
    return "0x" + value.slice(value.length - 40, value.length);
};

module.exports = {
    formatInputInt: formatInputInt,
    formatInputBytes: formatInputBytes,
    formatInputDynamicBytes: formatInputDynamicBytes,
    formatInputString: formatInputString,
    formatInputBool: formatInputBool,
    formatInputReal: formatInputReal,
    formatOutputInt: formatOutputInt,
    formatOutputUInt: formatOutputUInt,
    formatOutputReal: formatOutputReal,
    formatOutputUReal: formatOutputUReal,
    formatOutputBool: formatOutputBool,
    formatOutputBytes: formatOutputBytes,
    formatOutputDynamicBytes: formatOutputDynamicBytes,
    formatOutputString: formatOutputString,
    formatOutputAddress: formatOutputAddress
};


},{"../utils/config":4,"../utils/utils":6,"./param":3,"bignumber.js":"bignumber.js"}],3:[function(require,module,exports){
/*
    This file is part of ethereum.js.

    ethereum.js is free software: you can redistribute it and/or modify
    it under the terms of the GNU Lesser General Public License as published by
    the Free Software Foundation, either version 3 of the License, or
    (at your option) any later version.

    ethereum.js is distributed in the hope that it will be useful,
    but WITHOUT ANY WARRANTY; without even the implied warranty of
    MERCHANTABILITY or FITNESS FOR A PARTICULAR PURPOSE.  See the
    GNU Lesser General Public License for more details.

    You should have received a copy of the GNU Lesser General Public License
    along with ethereum.js.  If not, see <http://www.gnu.org/licenses/>.
*/
/** 
 * @file param.js
 * @author Marek Kotewicz <marek@ethdev.com>
 * @date 2015
 */

var utils = require('../utils/utils');

/**
 * SolidityParam object prototype.
 * Should be used when encoding, decoding solidity bytes
 */
var SolidityParam = function (value, offset) {
    this.value = value || '';
    this.offset = offset; // offset in bytes
};

/**
 * This method should be used to get length of params's dynamic part
 * 
 * @method dynamicPartLength
 * @returns {Number} length of dynamic part (in bytes)
 */
SolidityParam.prototype.dynamicPartLength = function () {
    return this.dynamicPart().length / 2;
};

/**
 * This method should be used to create copy of solidity param with different offset
 *
 * @method withOffset
 * @param {Number} offset length in bytes
 * @returns {SolidityParam} new solidity param with applied offset
 */
SolidityParam.prototype.withOffset = function (offset) {
    return new SolidityParam(this.value, offset);
};

/**
 * This method should be used to combine solidity params together
 * eg. when appending an array
 *
 * @method combine
 * @param {SolidityParam} param with which we should combine
 * @param {SolidityParam} result of combination
 */
SolidityParam.prototype.combine = function (param) {
    return new SolidityParam(this.value + param.value); 
};

/**
 * This method should be called to check if param has dynamic size.
 * If it has, it returns true, otherwise false
 *
 * @method isDynamic
 * @returns {Boolean}
 */
SolidityParam.prototype.isDynamic = function () {
    return this.value.length > 64 || this.offset !== undefined;
};

/**
 * This method should be called to transform offset to bytes
 *
 * @method offsetAsBytes
 * @returns {String} bytes representation of offset
 */
SolidityParam.prototype.offsetAsBytes = function () {
    return !this.isDynamic() ? '' : utils.padLeft(utils.toTwosComplement(this.offset).toString(16), 64);
};

/**
 * This method should be called to get static part of param
 *
 * @method staticPart
 * @returns {String} offset if it is a dynamic param, otherwise value
 */
SolidityParam.prototype.staticPart = function () {
    if (!this.isDynamic()) {
        return this.value; 
    } 
    return this.offsetAsBytes();
};

/**
 * This method should be called to get dynamic part of param
 *
 * @method dynamicPart
 * @returns {String} returns a value if it is a dynamic param, otherwise empty string
 */
SolidityParam.prototype.dynamicPart = function () {
    return this.isDynamic() ? this.value : '';
};

/**
 * This method should be called to encode param
 *
 * @method encode
 * @returns {String}
 */
SolidityParam.prototype.encode = function () {
    return this.staticPart() + this.dynamicPart();
};

/**
 * This method should be called to encode array of params
 *
 * @method encodeList
 * @param {Array[SolidityParam]} params
 * @returns {String}
 */
SolidityParam.encodeList = function (params) {
    
    // updating offsets
    var totalOffset = params.length * 32;
    var offsetParams = params.map(function (param) {
        if (!param.isDynamic()) {
            return param;
        }
        var offset = totalOffset;
        totalOffset += param.dynamicPartLength();
        return param.withOffset(offset);
    });

    // encode everything!
    return offsetParams.reduce(function (result, param) {
        return result + param.dynamicPart();
    }, offsetParams.reduce(function (result, param) {
        return result + param.staticPart();
    }, ''));
};

/**
 * This method should be used to decode plain (static) solidity param at given index
 *
 * @method decodeParam
 * @param {String} bytes
 * @param {Number} index
 * @returns {SolidityParam}
 */
SolidityParam.decodeParam = function (bytes, index) {
    index = index || 0;
    return new SolidityParam(bytes.substr(index * 64, 64)); 
};

/**
 * This method should be called to get offset value from bytes at given index
 *
 * @method getOffset
 * @param {String} bytes
 * @param {Number} index
 * @returns {Number} offset as number
 */
var getOffset = function (bytes, index) {
    // we can do this cause offset is rather small
    return parseInt('0x' + bytes.substr(index * 64, 64));
};

/**
 * This method should be called to decode solidity bytes param at given index
 *
 * @method decodeBytes
 * @param {String} bytes
 * @param {Number} index
 * @returns {SolidityParam}
 */
SolidityParam.decodeBytes = function (bytes, index) {
    index = index || 0;
    //TODO add support for strings longer than 32 bytes
    //var length = parseInt('0x' + bytes.substr(offset * 64, 64));

    var offset = getOffset(bytes, index);

    // 2 * , cause we also parse length
    return new SolidityParam(bytes.substr(offset * 2, 2 * 64), 0);
};

/**
 * This method should be used to decode solidity array at given index
 *
 * @method decodeArray
 * @param {String} bytes
 * @param {Number} index
 * @returns {SolidityParam}
 */
SolidityParam.decodeArray = function (bytes, index) {
    index = index || 0;
    var offset = getOffset(bytes, index);
    var length = parseInt('0x' + bytes.substr(offset * 2, 64));
    return new SolidityParam(bytes.substr(offset * 2, (length + 1) * 64), 0);
};

module.exports = SolidityParam;


},{"../utils/utils":6}],4:[function(require,module,exports){
/*
    This file is part of ethereum.js.

    ethereum.js is free software: you can redistribute it and/or modify
    it under the terms of the GNU Lesser General Public License as published by
    the Free Software Foundation, either version 3 of the License, or
    (at your option) any later version.

    ethereum.js is distributed in the hope that it will be useful,
    but WITHOUT ANY WARRANTY; without even the implied warranty of
    MERCHANTABILITY or FITNESS FOR A PARTICULAR PURPOSE.  See the
    GNU Lesser General Public License for more details.

    You should have received a copy of the GNU Lesser General Public License
    along with ethereum.js.  If not, see <http://www.gnu.org/licenses/>.
*/
/** @file config.js
 * @authors:
 *   Marek Kotewicz <marek@ethdev.com>
 * @date 2015
 */

/**
 * Utils
 * 
 * @module utils
 */

/**
 * Utility functions
 * 
 * @class [utils] config
 * @constructor
 */

/// required to define ETH_BIGNUMBER_ROUNDING_MODE
var BigNumber = require('bignumber.js');

var ETH_UNITS = [
    'wei',
    'kwei',
    'Mwei',
    'Gwei',
    'szabo',
    'finney',
    'femtoether',
    'picoether',
    'nanoether',
    'microether',
    'milliether',
    'nano',
    'micro',
    'milli',
    'ether',
    'grand',
    'Mether',
    'Gether',
    'Tether',
    'Pether',
    'Eether',
    'Zether',
    'Yether',
    'Nether',
    'Dether',
    'Vether',
    'Uether'
];

module.exports = {
    ETH_PADDING: 32,
    ETH_SIGNATURE_LENGTH: 4,
    ETH_UNITS: ETH_UNITS,
    ETH_BIGNUMBER_ROUNDING_MODE: { ROUNDING_MODE: BigNumber.ROUND_DOWN },
    ETH_POLLING_TIMEOUT: 1000/2,
    defaultBlock: 'latest',
    defaultAccount: undefined
};


},{"bignumber.js":"bignumber.js"}],5:[function(require,module,exports){
/*
    This file is part of ethereum.js.

    ethereum.js is free software: you can redistribute it and/or modify
    it under the terms of the GNU Lesser General Public License as published by
    the Free Software Foundation, either version 3 of the License, or
    (at your option) any later version.

    ethereum.js is distributed in the hope that it will be useful,
    but WITHOUT ANY WARRANTY; without even the implied warranty of
    MERCHANTABILITY or FITNESS FOR A PARTICULAR PURPOSE.  See the
    GNU Lesser General Public License for more details.

    You should have received a copy of the GNU Lesser General Public License
    along with ethereum.js.  If not, see <http://www.gnu.org/licenses/>.
*/
/** 
 * @file sha3.js
 * @author Marek Kotewicz <marek@ethdev.com>
 * @date 2015
 */

var utils = require('./utils');
var sha3 = require('crypto-js/sha3');

module.exports = function (str, isNew) {
    if (str.substr(0, 2) === '0x' && !isNew) {
        console.warn('requirement of using web3.fromAscii before sha3 is deprecated');
        console.warn('new usage: \'web3.sha3("hello")\'');
        console.warn('see https://github.com/ethereum/web3.js/pull/205');
        console.warn('if you need to hash hex value, you can do \'sha3("0xfff", true)\'');
        str = utils.toAscii(str);
    }

    return sha3(str, {
        outputLength: 256
    }).toString();
};


},{"./utils":6,"crypto-js/sha3":65}],6:[function(require,module,exports){
/*
    This file is part of ethereum.js.

    ethereum.js is free software: you can redistribute it and/or modify
    it under the terms of the GNU Lesser General Public License as published by
    the Free Software Foundation, either version 3 of the License, or
    (at your option) any later version.

    ethereum.js is distributed in the hope that it will be useful,
    but WITHOUT ANY WARRANTY; without even the implied warranty of
    MERCHANTABILITY or FITNESS FOR A PARTICULAR PURPOSE.  See the
    GNU Lesser General Public License for more details.

    You should have received a copy of the GNU Lesser General Public License
    along with ethereum.js.  If not, see <http://www.gnu.org/licenses/>.
*/
/** 
 * @file utils.js
 * @author Marek Kotewicz <marek@ethdev.com>
 * @date 2015
 */

/**
 * Utils
 * 
 * @module utils
 */

/**
 * Utility functions
 * 
 * @class [utils] utils
 * @constructor
 */

var BigNumber = require('bignumber.js');

var unitMap = {
    'wei':          '1',
    'kwei':         '1000',
    'ada':          '1000',
    'femtoether':   '1000',
    'mwei':         '1000000',
    'babbage':      '1000000',
    'picoether':    '1000000',
    'gwei':         '1000000000',
    'shannon':      '1000000000',
    'nanoether':    '1000000000',
    'nano':         '1000000000',
    'szabo':        '1000000000000',
    'microether':   '1000000000000',
    'micro':        '1000000000000',
    'finney':       '1000000000000000',
    'milliether':    '1000000000000000',
    'milli':         '1000000000000000',
    'ether':        '1000000000000000000',
    'kether':       '1000000000000000000000',
    'grand':        '1000000000000000000000',
    'einstein':     '1000000000000000000000',
    'mether':       '1000000000000000000000000',
    'gether':       '1000000000000000000000000000',
    'tether':       '1000000000000000000000000000000'
};

/**
 * Should be called to pad string to expected length
 *
 * @method padLeft
 * @param {String} string to be padded
 * @param {Number} characters that result string should have
 * @param {String} sign, by default 0
 * @returns {String} right aligned string
 */
var padLeft = function (string, chars, sign) {
    return new Array(chars - string.length + 1).join(sign ? sign : "0") + string;
};

/**
 * Should be called to pad string to expected length
 *
 * @method padRight
 * @param {String} string to be padded
 * @param {Number} characters that result string should have
 * @param {String} sign, by default 0
 * @returns {String} right aligned string
 */
var padRight = function (string, chars, sign) {
    return string + (new Array(chars - string.length + 1).join(sign ? sign : "0"));
};

/** 
 * Should be called to get sting from it's hex representation
 *
 * @method toAscii
 * @param {String} string in hex
 * @returns {String} ascii string representation of hex value
 */
var toAscii = function(hex) {
// Find termination
    var str = "";
    var i = 0, l = hex.length;
    if (hex.substring(0, 2) === '0x') {
        i = 2;
    }
    for (; i < l; i+=2) {
        var code = parseInt(hex.substr(i, 2), 16);
        str += String.fromCharCode(code);
    }

    return str;
};
    
/**
 * Shold be called to get hex representation (prefixed by 0x) of ascii string 
 *
 * @method toHexNative
 * @param {String} string
 * @returns {String} hex representation of input string
 */
var toHexNative = function(str) {
    var hex = "";
    for(var i = 0; i < str.length; i++) {
        var n = str.charCodeAt(i).toString(16);
        hex += n.length < 2 ? '0' + n : n;
    }

    return hex;
};

/**
 * Shold be called to get hex representation (prefixed by 0x) of ascii string 
 *
 * @method fromAscii
 * @param {String} string
 * @param {Number} optional padding
 * @returns {String} hex representation of input string
 */
var fromAscii = function(str, pad) {
    pad = pad === undefined ? 0 : pad;
    var hex = toHexNative(str);
    while (hex.length < pad*2)
        hex += "00";
    return "0x" + hex;
};

/**
 * Should be used to create full function/event name from json abi
 *
 * @method transformToFullName
 * @param {Object} json-abi
 * @return {String} full fnction/event name
 */
var transformToFullName = function (json) {
    if (json.name.indexOf('(') !== -1) {
        return json.name;
    }

    var typeName = json.inputs.map(function(i){return i.type; }).join();
    return json.name + '(' + typeName + ')';
};

/**
 * Should be called to get display name of contract function
 * 
 * @method extractDisplayName
 * @param {String} name of function/event
 * @returns {String} display name for function/event eg. multiply(uint256) -> multiply
 */
var extractDisplayName = function (name) {
    var length = name.indexOf('('); 
    return length !== -1 ? name.substr(0, length) : name;
};

/// @returns overloaded part of function/event name
var extractTypeName = function (name) {
    /// TODO: make it invulnerable
    var length = name.indexOf('(');
    return length !== -1 ? name.substr(length + 1, name.length - 1 - (length + 1)).replace(' ', '') : "";
};

/**
 * Converts value to it's decimal representation in string
 *
 * @method toDecimal
 * @param {String|Number|BigNumber}
 * @return {String}
 */
var toDecimal = function (value) {
    return toBigNumber(value).toNumber();
};

/**
 * Converts value to it's hex representation
 *
 * @method fromDecimal
 * @param {String|Number|BigNumber}
 * @return {String}
 */
var fromDecimal = function (value) {
    var number = toBigNumber(value);
    var result = number.toString(16);

    return number.lessThan(0) ? '-0x' + result.substr(1) : '0x' + result;
};

/**
 * Auto converts any given value into it's hex representation.
 *
 * And even stringifys objects before.
 *
 * @method toHex
 * @param {String|Number|BigNumber|Object}
 * @return {String}
 */
var toHex = function (val) {
    /*jshint maxcomplexity: 8 */

    if (isBoolean(val))
        return fromDecimal(+val);

    if (isBigNumber(val))
        return fromDecimal(val);

    if (isObject(val))
        return fromAscii(JSON.stringify(val));

    // if its a negative number, pass it through fromDecimal
    if (isString(val)) {
        if (val.indexOf('-0x') === 0)
            return fromDecimal(val);
        else if (!isFinite(val))
            return fromAscii(val);
        else if(val.indexOf('0x') === 0)
            return val;
    }

    return fromDecimal(val);
};

/**
 * Returns value of unit in Wei
 *
 * @method getValueOfUnit
 * @param {String} unit the unit to convert to, default ether
 * @returns {BigNumber} value of the unit (in Wei)
 * @throws error if the unit is not correct:w
 */
var getValueOfUnit = function (unit) {
    unit = unit ? unit.toLowerCase() : 'ether';
    var unitValue = unitMap[unit];
    if (unitValue === undefined) {
        throw new Error('This unit doesn\'t exists, please use the one of the following units' + JSON.stringify(unitMap, null, 2));
    }
    return new BigNumber(unitValue, 10);
};

/**
 * Takes a number of wei and converts it to any other ether unit.
 *
 * Possible units are:
 *   SI Short   SI Full        Effigy       Other
 * - kwei       femtoether     ada
 * - mwei       picoether      babbage
 * - gwei       nanoether      shannon      nano
 * - --         microether     szabo        micro
 * - --         milliether     finney       milli
 * - ether      --             --
 * - kether                    einstein     grand 
 * - mether
 * - gether
 * - tether
 *
 * @method fromWei
 * @param {Number|String} number can be a number, number string or a HEX of a decimal
 * @param {String} unit the unit to convert to, default ether
 * @return {String|Object} When given a BigNumber object it returns one as well, otherwise a number
*/
var fromWei = function(number, unit) {
    var returnValue = toBigNumber(number).dividedBy(getValueOfUnit(unit));

    return isBigNumber(number) ? returnValue : returnValue.toString(10); 
};

/**
 * Takes a number of a unit and converts it to wei.
 *
 * Possible units are:
 *   SI Short   SI Full        Effigy       Other
 * - kwei       femtoether     ada
 * - mwei       picoether      babbage       
 * - gwei       nanoether      shannon      nano
 * - --         microether     szabo        micro
 * - --         milliether     finney       milli
 * - ether      --             --
 * - kether                    einstein     grand 
 * - mether
 * - gether
 * - tether
 *
 * @method toWei
 * @param {Number|String|BigNumber} number can be a number, number string or a HEX of a decimal
 * @param {String} unit the unit to convert from, default ether
 * @return {String|Object} When given a BigNumber object it returns one as well, otherwise a number
*/
var toWei = function(number, unit) {
    var returnValue = toBigNumber(number).times(getValueOfUnit(unit));

    return isBigNumber(number) ? returnValue : returnValue.toString(10); 
};

/**
 * Takes an input and transforms it into an bignumber
 *
 * @method toBigNumber
 * @param {Number|String|BigNumber} a number, string, HEX string or BigNumber
 * @return {BigNumber} BigNumber
*/
var toBigNumber = function(number) {
    /*jshint maxcomplexity:5 */
    number = number || 0;
    if (isBigNumber(number))
        return number;

    if (isString(number) && (number.indexOf('0x') === 0 || number.indexOf('-0x') === 0)) {
        return new BigNumber(number.replace('0x',''), 16);
    }
   
    return new BigNumber(number.toString(10), 10);
};

/**
 * Takes and input transforms it into bignumber and if it is negative value, into two's complement
 *
 * @method toTwosComplement
 * @param {Number|String|BigNumber}
 * @return {BigNumber}
 */
var toTwosComplement = function (number) {
    var bigNumber = toBigNumber(number);
    if (bigNumber.lessThan(0)) {
        return new BigNumber("ffffffffffffffffffffffffffffffffffffffffffffffffffffffffffffffff", 16).plus(bigNumber).plus(1);
    }
    return bigNumber;
};

/**
 * Checks if the given string is strictly an address
 *
 * @method isStrictAddress
 * @param {String} address the given HEX adress
 * @return {Boolean}
*/
var isStrictAddress = function (address) {
    return /^0x[0-9a-f]{40}$/.test(address);
};

/**
 * Checks if the given string is an address
 *
 * @method isAddress
 * @param {String} address the given HEX adress
 * @return {Boolean}
*/
var isAddress = function (address) {
    return /^(0x)?[0-9a-f]{40}$/.test(address);
};

/**
 * Transforms given string to valid 20 bytes-length addres with 0x prefix
 *
 * @method toAddress
 * @param {String} address
 * @return {String} formatted address
 */
var toAddress = function (address) {
    if (isStrictAddress(address)) {
        return address;
    }
    
    if (/^[0-9a-f]{40}$/.test(address)) {
        return '0x' + address;
    }

    return '0x' + padLeft(toHex(address).substr(2), 40);
};


/**
 * Returns true if object is BigNumber, otherwise false
 *
 * @method isBigNumber
 * @param {Object}
 * @return {Boolean} 
 */
var isBigNumber = function (object) {
    return object instanceof BigNumber ||
        (object && object.constructor && object.constructor.name === 'BigNumber');
};

/**
 * Returns true if object is string, otherwise false
 * 
 * @method isString
 * @param {Object}
 * @return {Boolean}
 */
var isString = function (object) {
    return typeof object === 'string' ||
        (object && object.constructor && object.constructor.name === 'String');
};

/**
 * Returns true if object is function, otherwise false
 *
 * @method isFunction
 * @param {Object}
 * @return {Boolean}
 */
var isFunction = function (object) {
    return typeof object === 'function';
};

/**
 * Returns true if object is Objet, otherwise false
 *
 * @method isObject
 * @param {Object}
 * @return {Boolean}
 */
var isObject = function (object) {
    return typeof object === 'object';
};

/**
 * Returns true if object is boolean, otherwise false
 *
 * @method isBoolean
 * @param {Object}
 * @return {Boolean}
 */
var isBoolean = function (object) {
    return typeof object === 'boolean';
};

/**
 * Returns true if object is array, otherwise false
 *
 * @method isArray
 * @param {Object}
 * @return {Boolean}
 */
var isArray = function (object) {
    return object instanceof Array; 
};

/**
 * Returns true if given string is valid json object
 * 
 * @method isJson
 * @param {String}
 * @return {Boolean}
 */
var isJson = function (str) {
    try {
        return !!JSON.parse(str);
    } catch (e) {
        return false;
    }
};

/**
 * This method should be called to check if string is valid ethereum IBAN number
 * Supports direct and indirect IBANs
 *
 * @method isIBAN
 * @param {String}
 * @return {Boolean}
 */
var isIBAN = function (iban) {
    return /^XE[0-9]{2}(ETH[0-9A-Z]{13}|[0-9A-Z]{30})$/.test(iban);
};

module.exports = {
    padLeft: padLeft,
    padRight: padRight,
    toHex: toHex,
    toDecimal: toDecimal,
    fromDecimal: fromDecimal,
    toAscii: toAscii,
    fromAscii: fromAscii,
    transformToFullName: transformToFullName,
    extractDisplayName: extractDisplayName,
    extractTypeName: extractTypeName,
    toWei: toWei,
    fromWei: fromWei,
    toBigNumber: toBigNumber,
    toTwosComplement: toTwosComplement,
    toAddress: toAddress,
    isBigNumber: isBigNumber,
    isStrictAddress: isStrictAddress,
    isAddress: isAddress,
    isFunction: isFunction,
    isString: isString,
    isObject: isObject,
    isBoolean: isBoolean,
    isArray: isArray,
    isJson: isJson,
    isIBAN: isIBAN
};


},{"bignumber.js":"bignumber.js"}],7:[function(require,module,exports){
module.exports={
    "version": "0.6.0"
}

},{}],8:[function(require,module,exports){
/*
    This file is part of ethereum.js.

    ethereum.js is free software: you can redistribute it and/or modify
    it under the terms of the GNU Lesser General Public License as published by
    the Free Software Foundation, either version 3 of the License, or
    (at your option) any later version.

    ethereum.js is distributed in the hope that it will be useful,
    but WITHOUT ANY WARRANTY; without even the implied warranty of
    MERCHANTABILITY or FITNESS FOR A PARTICULAR PURPOSE.  See the
    GNU Lesser General Public License for more details.

    You should have received a copy of the GNU Lesser General Public License
    along with ethereum.js.  If not, see <http://www.gnu.org/licenses/>.
*/
/** @file web3.js
 * @authors:
 *   Jeffrey Wilcke <jeff@ethdev.com>
 *   Marek Kotewicz <marek@ethdev.com>
 *   Marian Oancea <marian@ethdev.com>
 *   Fabian Vogelsteller <fabian@ethdev.com>
 *   Gav Wood <g@ethdev.com>
 * @date 2014
 */

var version = require('./version.json');
var net = require('./web3/net');
var eth = require('./web3/eth');
var db = require('./web3/db');
var shh = require('./web3/shh');
var watches = require('./web3/watches');
var Filter = require('./web3/filter');
var utils = require('./utils/utils');
var formatters = require('./web3/formatters');
var RequestManager = require('./web3/requestmanager');
var c = require('./utils/config');
var Property = require('./web3/property');
var Batch = require('./web3/batch');
var sha3 = require('./utils/sha3');

var web3Properties = [
    new Property({
        name: 'version.client',
        getter: 'web3_clientVersion'
    }),
    new Property({
        name: 'version.network',
        getter: 'net_version',
        inputFormatter: utils.toDecimal
    }),
    new Property({
        name: 'version.ethereum',
        getter: 'eth_protocolVersion',
        inputFormatter: utils.toDecimal
    }),
    new Property({
        name: 'version.whisper',
        getter: 'shh_version',
        inputFormatter: utils.toDecimal
    })
];

/// creates methods in a given object based on method description on input
/// setups api calls for these methods
var setupMethods = function (obj, methods) {
    methods.forEach(function (method) {
        method.attachToObject(obj);
    });
};

/// creates properties in a given object based on properties description on input
/// setups api calls for these properties
var setupProperties = function (obj, properties) {
    properties.forEach(function (property) {
        property.attachToObject(obj);
    });
};

/// setups web3 object, and it's in-browser executed methods
var web3 = {};
web3.providers = {};
web3.currentProvider = null;
web3.version = {};
web3.version.api = version.version;
web3.eth = {};

/*jshint maxparams:4 */
web3.eth.filter = function (fil, eventParams, options, formatter) {

    // if its event, treat it differently
    // TODO: simplify and remove
    if (fil._isEvent) {
        return fil(eventParams, options);
    }

    // output logs works for blockFilter and pendingTransaction filters?
    return new Filter(fil, watches.eth(), formatter || formatters.outputLogFormatter);
};
/*jshint maxparams:3 */

web3.shh = {};
web3.shh.filter = function (fil) {
    return new Filter(fil, watches.shh(), formatters.outputPostFormatter);
};
web3.net = {};
web3.db = {};
web3.setProvider = function (provider) {
    this.currentProvider = provider;
    RequestManager.getInstance().setProvider(provider);
};
web3.reset = function () {
    RequestManager.getInstance().reset();
    c.defaultBlock = 'latest';
    c.defaultAccount = undefined;
};
web3.toHex = utils.toHex;
web3.toAscii = utils.toAscii;
web3.fromAscii = utils.fromAscii;
web3.toDecimal = utils.toDecimal;
web3.fromDecimal = utils.fromDecimal;
web3.toBigNumber = utils.toBigNumber;
web3.toWei = utils.toWei;
web3.fromWei = utils.fromWei;
web3.isAddress = utils.isAddress;
web3.isIBAN = utils.isIBAN;
web3.sha3 = sha3;
web3.createBatch = function () {
    return new Batch();
};

// ADD defaultblock
Object.defineProperty(web3.eth, 'defaultBlock', {
    get: function () {
        return c.defaultBlock;
    },
    set: function (val) {
        c.defaultBlock = val;
        return val;
    }
});

Object.defineProperty(web3.eth, 'defaultAccount', {
    get: function () {
        return c.defaultAccount;
    },
    set: function (val) {
        c.defaultAccount = val;
        return val;
    }
});


// EXTEND
web3._extend = function(extension){
    /*jshint maxcomplexity: 6 */

    if(extension.property && !web3[extension.property])
        web3[extension.property] = {};

    setupMethods(web3[extension.property] || web3, extension.methods || []);
    setupProperties(web3[extension.property] || web3, extension.properties || []);
};
web3._extend.formatters = formatters;
web3._extend.utils = utils;
web3._extend.Method = require('./web3/method');
web3._extend.Property = require('./web3/property');


/// setups all api methods
setupProperties(web3, web3Properties);
setupMethods(web3.net, net.methods);
setupProperties(web3.net, net.properties);
setupMethods(web3.eth, eth.methods);
setupProperties(web3.eth, eth.properties);
setupMethods(web3.db, db.methods);
setupMethods(web3.shh, shh.methods);

module.exports = web3;


},{"./utils/config":4,"./utils/sha3":5,"./utils/utils":6,"./version.json":7,"./web3/batch":9,"./web3/db":11,"./web3/eth":13,"./web3/filter":15,"./web3/formatters":16,"./web3/method":21,"./web3/net":23,"./web3/property":24,"./web3/requestmanager":26,"./web3/shh":27,"./web3/watches":29}],9:[function(require,module,exports){
/*
    This file is part of ethereum.js.

    ethereum.js is free software: you can redistribute it and/or modify
    it under the terms of the GNU Lesser General Public License as published by
    the Free Software Foundation, either version 3 of the License, or
    (at your option) any later version.

    ethereum.js is distributed in the hope that it will be useful,
    but WITHOUT ANY WARRANTY; without even the implied warranty of
    MERCHANTABILITY or FITNESS FOR A PARTICULAR PURPOSE.  See the
    GNU Lesser General Public License for more details.

    You should have received a copy of the GNU Lesser General Public License
    along with ethereum.js.  If not, see <http://www.gnu.org/licenses/>.
*/
/** 
 * @file batch.js
 * @author Marek Kotewicz <marek@ethdev.com>
 * @date 2015
 */

var RequestManager = require('./requestmanager');

var Batch = function () {
    this.requests = [];
};

/**
 * Should be called to add create new request to batch request
 *
 * @method add
 * @param {Object} jsonrpc requet object
 */
Batch.prototype.add = function (request) {
    this.requests.push(request);
};

/**
 * Should be called to execute batch request
 *
 * @method execute
 */
Batch.prototype.execute = function () {
    var requests = this.requests;
    RequestManager.getInstance().sendBatch(requests, function (err, results) {
        results = results || [];
        requests.map(function (request, index) {
            return results[index] || {};
        }).map(function (result, index) {
            return requests[index].format ? requests[index].format(result.result) : result.result;
        }).forEach(function (result, index) {
            if (requests[index].callback) {
                requests[index].callback(err, result);
            }
        });
    }); 
};

module.exports = Batch;


},{"./requestmanager":26}],10:[function(require,module,exports){
/*
    This file is part of ethereum.js.

    ethereum.js is free software: you can redistribute it and/or modify
    it under the terms of the GNU Lesser General Public License as published by
    the Free Software Foundation, either version 3 of the License, or
    (at your option) any later version.

    ethereum.js is distributed in the hope that it will be useful,
    but WITHOUT ANY WARRANTY; without even the implied warranty of
    MERCHANTABILITY or FITNESS FOR A PARTICULAR PURPOSE.  See the
    GNU Lesser General Public License for more details.

    You should have received a copy of the GNU Lesser General Public License
    along with ethereum.js.  If not, see <http://www.gnu.org/licenses/>.
*/
/** 
 * @file contract.js
 * @author Marek Kotewicz <marek@ethdev.com>
 * @date 2014
 */

var web3 = require('../web3'); 
var utils = require('../utils/utils');
var coder = require('../solidity/coder');
var SolidityEvent = require('./event');
var SolidityFunction = require('./function');

/**
 * Should be called to encode constructor params
 *
 * @method encodeConstructorParams
 * @param {Array} abi
 * @param {Array} constructor params
 */
var encodeConstructorParams = function (abi, params) {
    return abi.filter(function (json) {
        return json.type === 'constructor' && json.inputs.length === params.length;
    }).map(function (json) {
        return json.inputs.map(function (input) {
            return input.type;
        });
    }).map(function (types) {
        return coder.encodeParams(types, params);
    })[0] || '';
};

/**
 * Should be called to add functions to contract object
 *
 * @method addFunctionsToContract
 * @param {Contract} contract
 * @param {Array} abi
 */
var addFunctionsToContract = function (contract, abi) {
    abi.filter(function (json) {
        return json.type === 'function';
    }).map(function (json) {
        return new SolidityFunction(json, contract.address);
    }).forEach(function (f) {
        f.attachToContract(contract);
    });
};

/**
 * Should be called to add events to contract object
 *
 * @method addEventsToContract
 * @param {Contract} contract
 * @param {Array} abi
 */
var addEventsToContract = function (contract, abi) {
    abi.filter(function (json) {
        return json.type === 'event';
    }).map(function (json) {
        return new SolidityEvent(json, contract.address);
    }).forEach(function (e) {
        e.attachToContract(contract);
    });
};

/**
 * Should be called to create new ContractFactory
 *
 * @method contract
 * @param {Array} abi
 * @returns {ContractFactory} new contract factory
 */
var contract = function (abi) {
    return new ContractFactory(abi);
};

/**
 * Should be called to create new ContractFactory instance
 *
 * @method ContractFactory
 * @param {Array} abi
 */
var ContractFactory = function (abi) {
    this.abi = abi;
};

/**
 * Should be called to create new contract on a blockchain
 * 
 * @method new
 * @param {Any} contract constructor param1 (optional)
 * @param {Any} contract constructor param2 (optional)
 * @param {Object} contract transaction object (required)
 * @param {Function} callback
 * @returns {Contract} returns contract if no callback was passed,
 * otherwise calls callback function (err, contract)
 */
ContractFactory.prototype.new = function () {
    // parse arguments
    var options = {}; // required!
    var callback;

    var args = Array.prototype.slice.call(arguments);
    if (utils.isFunction(args[args.length - 1])) {
        callback = args.pop();
    }

    var last = args[args.length - 1];
    if (utils.isObject(last) && !utils.isArray(last)) {
        options = args.pop();
    }

    // throw an error if there are no options

    var bytes = encodeConstructorParams(this.abi, args);
    options.data += bytes;

    if (!callback) {
        var address = web3.eth.sendTransaction(options);
        return this.at(address);
    }
  
    var self = this;
    web3.eth.sendTransaction(options, function (err, address) {
        if (err) {
            callback(err);
        }
        self.at(address, callback); 
    }); 
};

/**
 * Should be called to get access to existing contract on a blockchain
 *
 * @method at
 * @param {Address} contract address (required)
 * @param {Function} callback {optional)
 * @returns {Contract} returns contract if no callback was passed,
 * otherwise calls callback function (err, contract)
 */
ContractFactory.prototype.at = function (address, callback) {
    // TODO: address is required
    
    if (callback) {
        callback(null, new Contract(this.abi, address));
    } 
    return new Contract(this.abi, address);
};

/**
 * Should be called to create new contract instance
 *
 * @method Contract
 * @param {Array} abi
 * @param {Address} contract address
 */
var Contract = function (abi, address) {
    this.address = address;
    addFunctionsToContract(this, abi);
    addEventsToContract(this, abi);
};

module.exports = contract;


},{"../solidity/coder":1,"../utils/utils":6,"../web3":8,"./event":14,"./function":17}],11:[function(require,module,exports){
/*
    This file is part of ethereum.js.

    ethereum.js is free software: you can redistribute it and/or modify
    it under the terms of the GNU Lesser General Public License as published by
    the Free Software Foundation, either version 3 of the License, or
    (at your option) any later version.

    ethereum.js is distributed in the hope that it will be useful,
    but WITHOUT ANY WARRANTY; without even the implied warranty of
    MERCHANTABILITY or FITNESS FOR A PARTICULAR PURPOSE.  See the
    GNU Lesser General Public License for more details.

    You should have received a copy of the GNU Lesser General Public License
    along with ethereum.js.  If not, see <http://www.gnu.org/licenses/>.
*/
/** @file db.js
 * @authors:
 *   Marek Kotewicz <marek@ethdev.com>
 * @date 2015
 */

var Method = require('./method');

var putString = new Method({
    name: 'putString',
    call: 'db_putString',
    params: 3
});


var getString = new Method({
    name: 'getString',
    call: 'db_getString',
    params: 2
});

var putHex = new Method({
    name: 'putHex',
    call: 'db_putHex',
    params: 3
});

var getHex = new Method({
    name: 'getHex',
    call: 'db_getHex',
    params: 2
});

var methods = [
    putString, getString, putHex, getHex
];

module.exports = {
    methods: methods
};

},{"./method":21}],12:[function(require,module,exports){
/*
    This file is part of ethereum.js.

    ethereum.js is free software: you can redistribute it and/or modify
    it under the terms of the GNU Lesser General Public License as published by
    the Free Software Foundation, either version 3 of the License, or
    (at your option) any later version.

    ethereum.js is distributed in the hope that it will be useful,
    but WITHOUT ANY WARRANTY; without even the implied warranty of
    MERCHANTABILITY or FITNESS FOR A PARTICULAR PURPOSE.  See the
    GNU Lesser General Public License for more details.

    You should have received a copy of the GNU Lesser General Public License
    along with ethereum.js.  If not, see <http://www.gnu.org/licenses/>.
*/
/** 
 * @file errors.js
 * @author Marek Kotewicz <marek@ethdev.com>
 * @date 2015
 */

module.exports = {
    InvalidNumberOfParams: function () {
        return new Error('Invalid number of input parameters');
    },
    InvalidConnection: function (host){
        return new Error('CONNECTION ERROR: Couldn\'t connect to node '+ host +', is it running?');
    },
    InvalidProvider: function () {
        return new Error('Providor not set or invalid');
    },
    InvalidResponse: function (result){
        var message = !!result && !!result.error && !!result.error.message ? result.error.message : 'Invalid JSON RPC response';
        return new Error(message);
    }
};


},{}],13:[function(require,module,exports){
/*
    This file is part of ethereum.js.

    ethereum.js is free software: you can redistribute it and/or modify
    it under the terms of the GNU Lesser General Public License as published by
    the Free Software Foundation, either version 3 of the License, or
    (at your option) any later version.

    ethereum.js is distributed in the hope that it will be useful,
    but WITHOUT ANY WARRANTY; without even the implied warranty of
    MERCHANTABILITY or FITNESS FOR A PARTICULAR PURPOSE.  See the
    GNU Lesser General Public License for more details.

    You should have received a copy of the GNU Lesser General Public License
    along with ethereum.js.  If not, see <http://www.gnu.org/licenses/>.
*/
/**
 * @file eth.js
 * @author Marek Kotewicz <marek@ethdev.com>
 * @author Fabian Vogelsteller <fabian@ethdev.com>
 * @date 2015
 */

/**
 * Web3
 *
 * @module web3
 */

/**
 * Eth methods and properties
 *
 * An example method object can look as follows:
 *
 *      {
 *      name: 'getBlock',
 *      call: blockCall,
 *      params: 2,
 *      outputFormatter: formatters.outputBlockFormatter,
 *      inputFormatter: [ // can be a formatter funciton or an array of functions. Where each item in the array will be used for one parameter
 *           utils.toHex, // formats paramter 1
 *           function(param){ return !!param; } // formats paramter 2
 *         ]
 *       },
 *
 * @class [web3] eth
 * @constructor
 */

"use strict";

var formatters = require('./formatters');
var utils = require('../utils/utils');
var Method = require('./method');
var Property = require('./property');

var blockCall = function (args) {
    return (utils.isString(args[0]) && args[0].indexOf('0x') === 0) ? "eth_getBlockByHash" : "eth_getBlockByNumber";
};

var transactionFromBlockCall = function (args) {
    return (utils.isString(args[0]) && args[0].indexOf('0x') === 0) ? 'eth_getTransactionByBlockHashAndIndex' : 'eth_getTransactionByBlockNumberAndIndex';
};

var uncleCall = function (args) {
    return (utils.isString(args[0]) && args[0].indexOf('0x') === 0) ? 'eth_getUncleByBlockHashAndIndex' : 'eth_getUncleByBlockNumberAndIndex';
};

var getBlockTransactionCountCall = function (args) {
    return (utils.isString(args[0]) && args[0].indexOf('0x') === 0) ? 'eth_getBlockTransactionCountByHash' : 'eth_getBlockTransactionCountByNumber';
};

var uncleCountCall = function (args) {
    return (utils.isString(args[0]) && args[0].indexOf('0x') === 0) ? 'eth_getUncleCountByBlockHash' : 'eth_getUncleCountByBlockNumber';
};

/// @returns an array of objects describing web3.eth api methods

var getBalance = new Method({
    name: 'getBalance',
    call: 'eth_getBalance',
    params: 2,
    inputFormatter: [utils.toAddress, formatters.inputDefaultBlockNumberFormatter],
    outputFormatter: formatters.outputBigNumberFormatter
});

var getStorageAt = new Method({
    name: 'getStorageAt',
    call: 'eth_getStorageAt',
    params: 3,
    inputFormatter: [null, utils.toHex, formatters.inputDefaultBlockNumberFormatter]
});

var getCode = new Method({
    name: 'getCode',
    call: 'eth_getCode',
    params: 2,
    inputFormatter: [utils.toAddress, formatters.inputDefaultBlockNumberFormatter]
});

var getBlock = new Method({
    name: 'getBlock',
    call: blockCall,
    params: 2,
    inputFormatter: [formatters.inputBlockNumberFormatter, function (val) { return !!val; }],
    outputFormatter: formatters.outputBlockFormatter
});

var getUncle = new Method({
    name: 'getUncle',
    call: uncleCall,
    params: 2,
    inputFormatter: [formatters.inputBlockNumberFormatter, utils.toHex],
    outputFormatter: formatters.outputBlockFormatter,

});

var getCompilers = new Method({
    name: 'getCompilers',
    call: 'eth_getCompilers',
    params: 0
});

var getBlockTransactionCount = new Method({
    name: 'getBlockTransactionCount',
    call: getBlockTransactionCountCall,
    params: 1,
    inputFormatter: [formatters.inputBlockNumberFormatter],
    outputFormatter: utils.toDecimal
});

var getBlockUncleCount = new Method({
    name: 'getBlockUncleCount',
    call: uncleCountCall,
    params: 1,
    inputFormatter: [formatters.inputBlockNumberFormatter],
    outputFormatter: utils.toDecimal
});

var getTransaction = new Method({
    name: 'getTransaction',
    call: 'eth_getTransactionByHash',
    params: 1,
    outputFormatter: formatters.outputTransactionFormatter
});

var getTransactionFromBlock = new Method({
    name: 'getTransactionFromBlock',
    call: transactionFromBlockCall,
    params: 2,
    inputFormatter: [formatters.inputBlockNumberFormatter, utils.toHex],
    outputFormatter: formatters.outputTransactionFormatter
});

var getTransactionCount = new Method({
    name: 'getTransactionCount',
    call: 'eth_getTransactionCount',
    params: 2,
    inputFormatter: [null, formatters.inputDefaultBlockNumberFormatter],
    outputFormatter: utils.toDecimal
});

var sendRawTransaction = new Method({
    name: 'sendRawTransaction',
    call: 'eth_sendRawTransaction',
    params: 1,
    inputFormatter: []
});

var sendTransaction = new Method({
    name: 'sendTransaction',
    call: 'eth_sendTransaction',
    params: 1,
    inputFormatter: [formatters.inputTransactionFormatter]
});

var call = new Method({
    name: 'call',
    call: 'eth_call',
    params: 2,
    inputFormatter: [formatters.inputTransactionFormatter, formatters.inputDefaultBlockNumberFormatter]
});

var estimateGas = new Method({
    name: 'estimateGas',
    call: 'eth_estimateGas',
    params: 1,
    inputFormatter: [formatters.inputTransactionFormatter],
    outputFormatter: utils.toDecimal
});

var compileSolidity = new Method({
    name: 'compile.solidity',
    call: 'eth_compileSolidity',
    params: 1
});

var compileLLL = new Method({
    name: 'compile.lll',
    call: 'eth_compileLLL',
    params: 1
});

var compileSerpent = new Method({
    name: 'compile.serpent',
    call: 'eth_compileSerpent',
    params: 1
});

var submitWork = new Method({
    name: 'submitWork',
    call: 'eth_submitWork',
    params: 3
});

var getWork = new Method({
    name: 'getWork',
    call: 'eth_getWork',
    params: 0
});

var methods = [
    getBalance,
    getStorageAt,
    getCode,
    getBlock,
    getUncle,
    getCompilers,
    getBlockTransactionCount,
    getBlockUncleCount,
    getTransaction,
    getTransactionFromBlock,
    getTransactionCount,
    call,
    estimateGas,
    sendRawTransaction,
    sendTransaction,
    compileSolidity,
    compileLLL,
    compileSerpent,
    submitWork,
    getWork
];

/// @returns an array of objects describing web3.eth api properties



var properties = [
    new Property({
        name: 'coinbase',
        getter: 'eth_coinbase'
    }),
    new Property({
        name: 'mining',
        getter: 'eth_mining'
    }),
    new Property({
        name: 'hashrate',
        getter: 'eth_hashrate',
        outputFormatter: utils.toDecimal
    }),
    new Property({
        name: 'gasPrice',
        getter: 'eth_gasPrice',
        outputFormatter: formatters.outputBigNumberFormatter
    }),
    new Property({
        name: 'accounts',
        getter: 'eth_accounts'
    }),
    new Property({
        name: 'blockNumber',
        getter: 'eth_blockNumber',
        outputFormatter: utils.toDecimal
    })
];

module.exports = {
    methods: methods,
    properties: properties
};


},{"../utils/utils":6,"./formatters":16,"./method":21,"./property":24}],14:[function(require,module,exports){
/*
    This file is part of ethereum.js.

    ethereum.js is free software: you can redistribute it and/or modify
    it under the terms of the GNU Lesser General Public License as published by
    the Free Software Foundation, either version 3 of the License, or
    (at your option) any later version.

    ethereum.js is distributed in the hope that it will be useful,
    but WITHOUT ANY WARRANTY; without even the implied warranty of
    MERCHANTABILITY or FITNESS FOR A PARTICULAR PURPOSE.  See the
    GNU Lesser General Public License for more details.

    You should have received a copy of the GNU Lesser General Public License
    along with ethereum.js.  If not, see <http://www.gnu.org/licenses/>.
*/
/** 
 * @file event.js
 * @author Marek Kotewicz <marek@ethdev.com>
 * @date 2014
 */

var utils = require('../utils/utils');
var coder = require('../solidity/coder');
var web3 = require('../web3');
var formatters = require('./formatters');
var sha3 = require('../utils/sha3');

/**
 * This prototype should be used to create event filters
 */
var SolidityEvent = function (json, address) {
    this._params = json.inputs;
    this._name = utils.transformToFullName(json);
    this._address = address;
    this._anonymous = json.anonymous;
};

/**
 * Should be used to get filtered param types
 *
 * @method types
 * @param {Bool} decide if returned typed should be indexed
 * @return {Array} array of types
 */
SolidityEvent.prototype.types = function (indexed) {
    return this._params.filter(function (i) {
        return i.indexed === indexed;
    }).map(function (i) {
        return i.type;
    });
};

/**
 * Should be used to get event display name
 *
 * @method displayName
 * @return {String} event display name
 */
SolidityEvent.prototype.displayName = function () {
    return utils.extractDisplayName(this._name);
};

/**
 * Should be used to get event type name
 *
 * @method typeName
 * @return {String} event type name
 */
SolidityEvent.prototype.typeName = function () {
    return utils.extractTypeName(this._name);
};

/**
 * Should be used to get event signature
 *
 * @method signature
 * @return {String} event signature
 */
SolidityEvent.prototype.signature = function () {
    return sha3(this._name);
};

/**
 * Should be used to encode indexed params and options to one final object
 * 
 * @method encode
 * @param {Object} indexed
 * @param {Object} options
 * @return {Object} everything combined together and encoded
 */
SolidityEvent.prototype.encode = function (indexed, options) {
    indexed = indexed || {};
    options = options || {};
    var result = {};

    ['fromBlock', 'toBlock'].filter(function (f) {
        return options[f] !== undefined;
    }).forEach(function (f) {
        result[f] = formatters.inputBlockNumberFormatter(options[f]);
    });

    result.topics = [];

    if (!this._anonymous) {
        result.address = this._address;
        result.topics.push('0x' + this.signature());
    }

    var indexedTopics = this._params.filter(function (i) {
        return i.indexed === true;
    }).map(function (i) {
        var value = indexed[i.name];
        if (value === undefined || value === null) {
            return null;
        }
        
        if (utils.isArray(value)) {
            return value.map(function (v) {
                return '0x' + coder.encodeParam(i.type, v);
            });
        }
        return '0x' + coder.encodeParam(i.type, value);
    });

    result.topics = result.topics.concat(indexedTopics);

    return result;
};

/**
 * Should be used to decode indexed params and options
 *
 * @method decode
 * @param {Object} data
 * @return {Object} result object with decoded indexed && not indexed params
 */
SolidityEvent.prototype.decode = function (data) {
 
    data.data = data.data || '';
    data.topics = data.topics || [];

    var argTopics = this._anonymous ? data.topics : data.topics.slice(1);
    var indexedData = argTopics.map(function (topics) { return topics.slice(2); }).join("");
    var indexedParams = coder.decodeParams(this.types(true), indexedData); 

    var notIndexedData = data.data.slice(2);
    var notIndexedParams = coder.decodeParams(this.types(false), notIndexedData);
    
    var result = formatters.outputLogFormatter(data);
    result.event = this.displayName();
    result.address = data.address;

    result.args = this._params.reduce(function (acc, current) {
        acc[current.name] = current.indexed ? indexedParams.shift() : notIndexedParams.shift();
        return acc;
    }, {});

    delete result.data;
    delete result.topics;

    return result;
};

/**
 * Should be used to create new filter object from event
 *
 * @method execute
 * @param {Object} indexed
 * @param {Object} options
 * @return {Object} filter object
 */
SolidityEvent.prototype.execute = function (indexed, options) {
    var o = this.encode(indexed, options);
    var formatter = this.decode.bind(this);
    return web3.eth.filter(o, undefined, undefined, formatter);
};

/**
 * Should be used to attach event to contract object
 *
 * @method attachToContract
 * @param {Contract}
 */
SolidityEvent.prototype.attachToContract = function (contract) {
    var execute = this.execute.bind(this);
    var displayName = this.displayName();
    if (!contract[displayName]) {
        contract[displayName] = execute;
    }
    contract[displayName][this.typeName()] = this.execute.bind(this, contract);
};

module.exports = SolidityEvent;


},{"../solidity/coder":1,"../utils/sha3":5,"../utils/utils":6,"../web3":8,"./formatters":16}],15:[function(require,module,exports){
/*
    This file is part of ethereum.js.

    ethereum.js is free software: you can redistribute it and/or modify
    it under the terms of the GNU Lesser General Public License as published by
    the Free Software Foundation, either version 3 of the License, or
    (at your option) any later version.

    ethereum.js is distributed in the hope that it will be useful,
    but WITHOUT ANY WARRANTY; without even the implied warranty of
    MERCHANTABILITY or FITNESS FOR A PARTICULAR PURPOSE.  See the
    GNU Lesser General Public License for more details.

    You should have received a copy of the GNU Lesser General Public License
    along with ethereum.js.  If not, see <http://www.gnu.org/licenses/>.
*/
/** @file filter.js
 * @authors:
 *   Jeffrey Wilcke <jeff@ethdev.com>
 *   Marek Kotewicz <marek@ethdev.com>
 *   Marian Oancea <marian@ethdev.com>
 *   Fabian Vogelsteller <fabian@ethdev.com>
 *   Gav Wood <g@ethdev.com>
 * @date 2014
 */

var RequestManager = require('./requestmanager');
var formatters = require('./formatters');
var utils = require('../utils/utils');

/**
* Converts a given topic to a hex string, but also allows null values.
*
* @param {Mixed} value
* @return {String}
*/
var toTopic = function(value){

    if(value === null || typeof value === 'undefined')
        return null;

    value = String(value);

    if(value.indexOf('0x') === 0)
        return value;
    else
        return utils.fromAscii(value);
};

/// This method should be called on options object, to verify deprecated properties && lazy load dynamic ones
/// @param should be string or object
/// @returns options string or object
var getOptions = function (options) {

    if (utils.isString(options)) {
        return options;
    } 

    options = options || {};

    // make sure topics, get converted to hex
    options.topics = options.topics || [];
    options.topics = options.topics.map(function(topic){
        return (utils.isArray(topic)) ? topic.map(toTopic) : toTopic(topic);
    });

    // lazy load
    return {
        topics: options.topics,
        to: options.to,
        address: options.address,
        fromBlock: formatters.inputBlockNumberFormatter(options.fromBlock),
        toBlock: formatters.inputBlockNumberFormatter(options.toBlock) 
    }; 
};

/**
Adds the callback and sets up the methods, to iterate over the results.

@method getLogsAtStart
@param {Object} self
@param {funciton} 
*/
var getLogsAtStart = function(self, callback){
    // call getFilterLogs for the first watch callback start
    if (!utils.isString(self.options)) {
        self.get(function (err, messages) {
            // don't send all the responses to all the watches again... just to self one
            if (err) {
                callback(err);
            }

            messages.forEach(function (message) {
                callback(null, message);
            });
        });
    }
};

/**
Adds the callback and sets up the methods, to iterate over the results.

@method pollFilter
@param {Object} self
*/
var pollFilter = function(self) {

    var onMessage = function (error, messages) {
        if (error) {
            return self.callbacks.forEach(function (callback) {
                callback(error);
            });
        }

        messages.forEach(function (message) {
            message = self.formatter ? self.formatter(message) : message;
            self.callbacks.forEach(function (callback) {
                callback(null, message);
            });
        });
    };

    RequestManager.getInstance().startPolling({
        method: self.implementation.poll.call,
        params: [self.filterId],
    }, self.filterId, onMessage, self.stopWatching.bind(self));

};

var Filter = function (options, methods, formatter) {
    var self = this;
    var implementation = {};
    methods.forEach(function (method) {
        method.attachToObject(implementation);
    });
    this.options = getOptions(options);
    this.implementation = implementation;
    this.callbacks = [];
    this.pollFilters = [];
    this.formatter = formatter;
    this.implementation.newFilter(this.options, function(error, id){
        if(error) {
            self.callbacks.forEach(function(callback){
                callback(error);
            });
        } else {
            self.filterId = id;
            // get filter logs at start
            self.callbacks.forEach(function(callback){
                getLogsAtStart(self, callback);
            });
            pollFilter(self);
        }
    });
};

Filter.prototype.watch = function (callback) {
    this.callbacks.push(callback);

    if(this.filterId) {
        getLogsAtStart(this, callback);
        pollFilter(this);
    }

    return this;
};

Filter.prototype.stopWatching = function () {
    RequestManager.getInstance().stopPolling(this.filterId);
    // remove filter async
    this.implementation.uninstallFilter(this.filterId, function(){});
    this.callbacks = [];
};

Filter.prototype.get = function (callback) {
    var self = this;
    if (utils.isFunction(callback)) {
        this.implementation.getLogs(this.filterId, function(err, res){
            if (err) {
                callback(err);
            } else {
                callback(null, res.map(function (log) {
                    return self.formatter ? self.formatter(log) : log;
                }));
            }
        });
    } else {
        var logs = this.implementation.getLogs(this.filterId);
        return logs.map(function (log) {
            return self.formatter ? self.formatter(log) : log;
        });
    }

    return this;
};

module.exports = Filter;


},{"../utils/utils":6,"./formatters":16,"./requestmanager":26}],16:[function(require,module,exports){
/*
    This file is part of ethereum.js.

    ethereum.js is free software: you can redistribute it and/or modify
    it under the terms of the GNU Lesser General Public License as published by
    the Free Software Foundation, either version 3 of the License, or
    (at your option) any later version.

    ethereum.js is distributed in the hope that it will be useful,
    but WITHOUT ANY WARRANTY; without even the implied warranty of
    MERCHANTABILITY or FITNESS FOR A PARTICULAR PURPOSE.  See the
    GNU Lesser General Public License for more details.

    You should have received a copy of the GNU Lesser General Public License
    along with ethereum.js.  If not, see <http://www.gnu.org/licenses/>.
*/
/** 
 * @file formatters.js
 * @author Marek Kotewicz <marek@ethdev.com>
 * @author Fabian Vogelsteller <fabian@ethdev.com>
 * @date 2015
 */

var utils = require('../utils/utils');
var config = require('../utils/config');

/**
 * Should the format output to a big number
 *
 * @method outputBigNumberFormatter
 * @param {String|Number|BigNumber}
 * @returns {BigNumber} object
 */
var outputBigNumberFormatter = function (number) {
    return utils.toBigNumber(number);
};

var isPredefinedBlockNumber = function (blockNumber) {
    return blockNumber === 'latest' || blockNumber === 'pending' || blockNumber === 'earliest';
};

var inputDefaultBlockNumberFormatter = function (blockNumber) {
    if (blockNumber === undefined) {
        return config.defaultBlock;
    }
    return inputBlockNumberFormatter(blockNumber);
};

var inputBlockNumberFormatter = function (blockNumber) {
    if (blockNumber === undefined) {
        return undefined;
    } else if (isPredefinedBlockNumber(blockNumber)) {
        return blockNumber;
    }
    return utils.toHex(blockNumber);
};

/**
 * Formats the input of a transaction and converts all values to HEX
 *
 * @method inputTransactionFormatter
 * @param {Object} transaction options
 * @returns object
*/
var inputTransactionFormatter = function (options){

    options.from = options.from || config.defaultAccount;

    // make code -> data
    if (options.code) {
        options.data = options.code;
        delete options.code;
    }

    ['gasPrice', 'gas', 'value', 'nonce'].filter(function (key) {
        return options[key] !== undefined;
    }).forEach(function(key){
        options[key] = utils.fromDecimal(options[key]);
    });

    return options; 
};

/**
 * Formats the output of a transaction to its proper values
 * 
 * @method outputTransactionFormatter
 * @param {Object} transaction
 * @returns {Object} transaction
*/
var outputTransactionFormatter = function (tx){
    if(tx.blockNumber !== null)
        tx.blockNumber = utils.toDecimal(tx.blockNumber);
    if(tx.transactionIndex !== null)
        tx.transactionIndex = utils.toDecimal(tx.transactionIndex);
    tx.nonce = utils.toDecimal(tx.nonce);
    tx.gas = utils.toDecimal(tx.gas);
    tx.gasPrice = utils.toBigNumber(tx.gasPrice);
    tx.value = utils.toBigNumber(tx.value);
    return tx;
};

/**
 * Formats the output of a block to its proper values
 *
 * @method outputBlockFormatter
 * @param {Object} block object 
 * @returns {Object} block object
*/
var outputBlockFormatter = function(block) {

    // transform to number
    block.gasLimit = utils.toDecimal(block.gasLimit);
    block.gasUsed = utils.toDecimal(block.gasUsed);
    block.size = utils.toDecimal(block.size);
    block.timestamp = utils.toDecimal(block.timestamp);
    if(block.number !== null)
        block.number = utils.toDecimal(block.number);

    block.difficulty = utils.toBigNumber(block.difficulty);
    block.totalDifficulty = utils.toBigNumber(block.totalDifficulty);

    if (utils.isArray(block.transactions)) {
        block.transactions.forEach(function(item){
            if(!utils.isString(item))
                return outputTransactionFormatter(item);
        });
    }

    return block;
};

/**
 * Formats the output of a log
 * 
 * @method outputLogFormatter
 * @param {Object} log object
 * @returns {Object} log
*/
var outputLogFormatter = function(log) {
    if(log.blockNumber !== null)
        log.blockNumber = utils.toDecimal(log.blockNumber);
    if(log.transactionIndex !== null)
        log.transactionIndex = utils.toDecimal(log.transactionIndex);
    if(log.logIndex !== null)
        log.logIndex = utils.toDecimal(log.logIndex);

    return log;
};

/**
 * Formats the input of a whisper post and converts all values to HEX
 *
 * @method inputPostFormatter
 * @param {Object} transaction object
 * @returns {Object}
*/
var inputPostFormatter = function(post) {

    post.payload = utils.toHex(post.payload);
    post.ttl = utils.fromDecimal(post.ttl);
    post.workToProve = utils.fromDecimal(post.workToProve);
    post.priority = utils.fromDecimal(post.priority);

    // fallback
    if (!utils.isArray(post.topics)) {
        post.topics = post.topics ? [post.topics] : [];
    }

    // format the following options
    post.topics = post.topics.map(function(topic){
        return utils.fromAscii(topic);
    });

    return post; 
};

/**
 * Formats the output of a received post message
 *
 * @method outputPostFormatter
 * @param {Object}
 * @returns {Object}
 */
var outputPostFormatter = function(post){

    post.expiry = utils.toDecimal(post.expiry);
    post.sent = utils.toDecimal(post.sent);
    post.ttl = utils.toDecimal(post.ttl);
    post.workProved = utils.toDecimal(post.workProved);
    post.payloadRaw = post.payload;
    post.payload = utils.toAscii(post.payload);

    if (utils.isJson(post.payload)) {
        post.payload = JSON.parse(post.payload);
    }

    // format the following options
    if (!post.topics) {
        post.topics = [];
    }
    post.topics = post.topics.map(function(topic){
        return utils.toAscii(topic);
    });

    return post;
};

module.exports = {
    inputDefaultBlockNumberFormatter: inputDefaultBlockNumberFormatter,
    inputBlockNumberFormatter: inputBlockNumberFormatter,
    inputTransactionFormatter: inputTransactionFormatter,
    inputPostFormatter: inputPostFormatter,
    outputBigNumberFormatter: outputBigNumberFormatter,
    outputTransactionFormatter: outputTransactionFormatter,
    outputBlockFormatter: outputBlockFormatter,
    outputLogFormatter: outputLogFormatter,
    outputPostFormatter: outputPostFormatter
};


},{"../utils/config":4,"../utils/utils":6}],17:[function(require,module,exports){
/*
    This file is part of ethereum.js.

    ethereum.js is free software: you can redistribute it and/or modify
    it under the terms of the GNU Lesser General Public License as published by
    the Free Software Foundation, either version 3 of the License, or
    (at your option) any later version.

    ethereum.js is distributed in the hope that it will be useful,
    but WITHOUT ANY WARRANTY; without even the implied warranty of
    MERCHANTABILITY or FITNESS FOR A PARTICULAR PURPOSE.  See the
    GNU Lesser General Public License for more details.

    You should have received a copy of the GNU Lesser General Public License
    along with ethereum.js.  If not, see <http://www.gnu.org/licenses/>.
*/
/**
 * @file function.js
 * @author Marek Kotewicz <marek@ethdev.com>
 * @date 2015
 */

var web3 = require('../web3');
var coder = require('../solidity/coder');
var utils = require('../utils/utils');
var formatters = require('./formatters');
var sha3 = require('../utils/sha3');

/**
 * This prototype should be used to call/sendTransaction to solidity functions
 */
var SolidityFunction = function (json, address) {
    this._inputTypes = json.inputs.map(function (i) {
        return i.type;
    });
    this._outputTypes = json.outputs.map(function (i) {
        return i.type;
    });
    this._constant = json.constant;
    this._name = utils.transformToFullName(json);
    this._address = address;
};

SolidityFunction.prototype.extractCallback = function (args) {
    if (utils.isFunction(args[args.length - 1])) {
        return args.pop(); // modify the args array!
    }
};

SolidityFunction.prototype.extractDefaultBlock = function (args) {
    if (args.length > this._inputTypes.length && !utils.isObject(args[args.length -1])) {
        return formatters.inputDefaultBlockNumberFormatter(args.pop()); // modify the args array!
    }
};

/**
 * Should be used to create payload from arguments
 *
 * @method toPayload
 * @param {Array} solidity function params
 * @param {Object} optional payload options
 */
SolidityFunction.prototype.toPayload = function (args) {
    var options = {};
    if (args.length > this._inputTypes.length && utils.isObject(args[args.length -1])) {
        options = args[args.length - 1];
    }
    options.to = this._address;
    options.data = '0x' + this.signature() + coder.encodeParams(this._inputTypes, args);
    return options;
};

/**
 * Should be used to get function signature
 *
 * @method signature
 * @return {String} function signature
 */
SolidityFunction.prototype.signature = function () {
    return sha3(this._name).slice(0, 8);
};


SolidityFunction.prototype.unpackOutput = function (output) {
    if (!output) {
        return;
    }

    output = output.length >= 2 ? output.slice(2) : output;
    var result = coder.decodeParams(this._outputTypes, output);
    return result.length === 1 ? result[0] : result;
};

/**
 * Calls a contract function.
 *
 * @method call
 * @param {...Object} Contract function arguments
 * @param {function} If the last argument is a function, the contract function
 *   call will be asynchronous, and the callback will be passed the
 *   error and result.
 * @return {String} output bytes
 */
SolidityFunction.prototype.call = function () {
    var args = Array.prototype.slice.call(arguments).filter(function (a) {return a !== undefined; });
    var callback = this.extractCallback(args);
    var defaultBlock = this.extractDefaultBlock(args);
    var payload = this.toPayload(args);


    if (!callback) {
        var output = web3.eth.call(payload, defaultBlock);
        return this.unpackOutput(output);
    } 
        
    var self = this;
    web3.eth.call(payload, defaultBlock, function (error, output) {
        callback(error, self.unpackOutput(output));
    });
};

/**
 * Should be used to sendTransaction to solidity function
 *
 * @method sendTransaction
 * @param {Object} options
 */
SolidityFunction.prototype.sendTransaction = function () {
    var args = Array.prototype.slice.call(arguments).filter(function (a) {return a !== undefined; });
    var callback = this.extractCallback(args);
    var payload = this.toPayload(args);

    if (!callback) {
        return web3.eth.sendTransaction(payload);
    }

    web3.eth.sendTransaction(payload, callback);
};

/**
 * Should be used to estimateGas of solidity function
 *
 * @method estimateGas
 * @param {Object} options
 */
SolidityFunction.prototype.estimateGas = function () {
    var args = Array.prototype.slice.call(arguments);
    var callback = this.extractCallback(args);
    var payload = this.toPayload(args);

    if (!callback) {
        return web3.eth.estimateGas(payload);
    }

    web3.eth.estimateGas(payload, callback);
};

/**
 * Should be used to get function display name
 *
 * @method displayName
 * @return {String} display name of the function
 */
SolidityFunction.prototype.displayName = function () {
    return utils.extractDisplayName(this._name);
};

/**
 * Should be used to get function type name
 *
 * @method typeName
 * @return {String} type name of the function
 */
SolidityFunction.prototype.typeName = function () {
    return utils.extractTypeName(this._name);
};

/**
 * Should be called to get rpc requests from solidity function
 *
 * @method request
 * @returns {Object}
 */
SolidityFunction.prototype.request = function () {
    var args = Array.prototype.slice.call(arguments);
    var callback = this.extractCallback(args);
    var payload = this.toPayload(args);
    var format = this.unpackOutput.bind(this);
    
    return {
        callback: callback,
        payload: payload, 
        format: format
    };
};

/**
 * Should be called to execute function
 *
 * @method execute
 */
SolidityFunction.prototype.execute = function () {
    var transaction = !this._constant;

    // send transaction
    if (transaction) {
        return this.sendTransaction.apply(this, Array.prototype.slice.call(arguments));
    }

    // call
    return this.call.apply(this, Array.prototype.slice.call(arguments));
};

/**
 * Should be called to attach function to contract
 *
 * @method attachToContract
 * @param {Contract}
 */
SolidityFunction.prototype.attachToContract = function (contract) {
    var execute = this.execute.bind(this);
    execute.request = this.request.bind(this);
    execute.call = this.call.bind(this);
    execute.sendTransaction = this.sendTransaction.bind(this);
    execute.estimateGas = this.estimateGas.bind(this);
    var displayName = this.displayName();
    if (!contract[displayName]) {
        contract[displayName] = execute;
    }
    contract[displayName][this.typeName()] = execute; // circular!!!!
};

module.exports = SolidityFunction;


},{"../solidity/coder":1,"../utils/sha3":5,"../utils/utils":6,"../web3":8,"./formatters":16}],18:[function(require,module,exports){
/*
    This file is part of ethereum.js.

    ethereum.js is free software: you can redistribute it and/or modify
    it under the terms of the GNU Lesser General Public License as published by
    the Free Software Foundation, either version 3 of the License, or
    (at your option) any later version.

    ethereum.js is distributed in the hope that it will be useful,
    but WITHOUT ANY WARRANTY; without even the implied warranty of
    MERCHANTABILITY or FITNESS FOR A PARTICULAR PURPOSE.  See the
    GNU Lesser General Public License for more details.

    You should have received a copy of the GNU Lesser General Public License
    along with ethereum.js.  If not, see <http://www.gnu.org/licenses/>.
*/
/** @file httpprovider.js
 * @authors:
 *   Marek Kotewicz <marek@ethdev.com>
 *   Marian Oancea <marian@ethdev.com>
 *   Fabian Vogelsteller <fabian@ethdev.com>
 * @date 2014
 */

"use strict";

// resolves the problem for electron/atom shell environments, which use node integration, but have no process variable available
var XMLHttpRequest = (typeof window !== 'undefined' && window.XMLHttpRequest) ? window.XMLHttpRequest : require('xmlhttprequest').XMLHttpRequest; // jshint ignore:line
var errors = require('./errors');

var HttpProvider = function (host) {
    this.host = host || 'http://localhost:8545';
};

HttpProvider.prototype.send = function (payload) {
    var request = new XMLHttpRequest();

    request.open('POST', this.host, false);
    request.setRequestHeader('Content-type','application/json');
    
    try {
        request.send(JSON.stringify(payload));
    } catch(error) {
        throw errors.InvalidConnection(this.host);
    }


    // check request.status
    // TODO: throw an error here! it cannot silently fail!!!
    //if (request.status !== 200) {
        //return;
    //}

    var result = request.responseText;

    try {
        result = JSON.parse(result);
    } catch(e) {
        throw errors.InvalidResponse(result);                
    }

    return result;
};

HttpProvider.prototype.sendAsync = function (payload, callback) {
    var request = new XMLHttpRequest();
    request.onreadystatechange = function() {
        if (request.readyState === 4) {
            var result = request.responseText;
            var error = null;

            try {
                result = JSON.parse(result);
            } catch(e) {
                error = errors.InvalidResponse(result);                
            }

            callback(error, result);
        }
    };

    request.open('POST', this.host, true);
    request.setRequestHeader('Content-type','application/json');
    
    try {
        request.send(JSON.stringify(payload));
    } catch(error) {
        callback(errors.InvalidConnection(this.host));
    }
};

module.exports = HttpProvider;


},{"./errors":12,"xmlhttprequest":67}],19:[function(require,module,exports){
/*
    This file is part of ethereum.js.

    ethereum.js is free software: you can redistribute it and/or modify
    it under the terms of the GNU Lesser General Public License as published by
    the Free Software Foundation, either version 3 of the License, or
    (at your option) any later version.

    ethereum.js is distributed in the hope that it will be useful,
    but WITHOUT ANY WARRANTY; without even the implied warranty of
    MERCHANTABILITY or FITNESS FOR A PARTICULAR PURPOSE.  See the
    GNU Lesser General Public License for more details.

    You should have received a copy of the GNU Lesser General Public License
    along with ethereum.js.  If not, see <http://www.gnu.org/licenses/>.
*/
/** 
 * @file icap.js
 * @author Marek Kotewicz <marek@ethdev.com>
 * @date 2015
 */

var utils = require('../utils/utils');

/**
 * This prototype should be used to extract necessary information from iban address
 *
 * @param {String} iban
 */
var ICAP = function (iban) {
    this._iban = iban;
};

/**
 * Should be called to check if icap is correct
 *
 * @method isValid
 * @returns {Boolean} true if it is, otherwise false
 */
ICAP.prototype.isValid = function () {
    return utils.isIBAN(this._iban);
};

/**
 * Should be called to check if iban number is direct
 *
 * @method isDirect
 * @returns {Boolean} true if it is, otherwise false
 */
ICAP.prototype.isDirect = function () {
    return this._iban.length === 34;
};

/**
 * Should be called to check if iban number if indirect
 *
 * @method isIndirect
 * @returns {Boolean} true if it is, otherwise false
 */
ICAP.prototype.isIndirect = function () {
    return this._iban.length === 20;
};

/**
 * Should be called to get iban checksum
 * Uses the mod-97-10 checksumming protocol (ISO/IEC 7064:2003)
 *
 * @method checksum
 * @returns {String} checksum
 */
ICAP.prototype.checksum = function () {
    return this._iban.substr(2, 2);
};

/**
 * Should be called to get institution identifier
 * eg. XREG
 *
 * @method institution
 * @returns {String} institution identifier
 */
ICAP.prototype.institution = function () {
    return this.isIndirect() ? this._iban.substr(7, 4) : '';
};

/**
 * Should be called to get client identifier within institution
 * eg. GAVOFYORK
 *
 * @method client
 * @returns {String} client identifier
 */
ICAP.prototype.client = function () {
    return this.isIndirect() ? this._iban.substr(11) : '';
};

/**
 * Should be called to get client direct address
 *
 * @method address
 * @returns {String} client direct address
 */
ICAP.prototype.address = function () {
    return this.isDirect() ? this._iban.substr(4) : '';
};

module.exports = ICAP;


},{"../utils/utils":6}],20:[function(require,module,exports){
/*
    This file is part of ethereum.js.

    ethereum.js is free software: you can redistribute it and/or modify
    it under the terms of the GNU Lesser General Public License as published by
    the Free Software Foundation, either version 3 of the License, or
    (at your option) any later version.

    ethereum.js is distributed in the hope that it will be useful,
    but WITHOUT ANY WARRANTY; without even the implied warranty of
    MERCHANTABILITY or FITNESS FOR A PARTICULAR PURPOSE.  See the
    GNU Lesser General Public License for more details.

    You should have received a copy of the GNU Lesser General Public License
    along with ethereum.js.  If not, see <http://www.gnu.org/licenses/>.
*/
/** @file jsonrpc.js
 * @authors:
 *   Marek Kotewicz <marek@ethdev.com>
 * @date 2015
 */

var Jsonrpc = function () {
    // singleton pattern
    if (arguments.callee._singletonInstance) {
        return arguments.callee._singletonInstance;
    }
    arguments.callee._singletonInstance = this;

    this.messageId = 1;
};

/**
 * @return {Jsonrpc} singleton
 */
Jsonrpc.getInstance = function () {
    var instance = new Jsonrpc();
    return instance;
};

/**
 * Should be called to valid json create payload object
 *
 * @method toPayload
 * @param {Function} method of jsonrpc call, required
 * @param {Array} params, an array of method params, optional
 * @returns {Object} valid jsonrpc payload object
 */
Jsonrpc.prototype.toPayload = function (method, params) {
    if (!method)
        console.error('jsonrpc method should be specified!');

    return {
        jsonrpc: '2.0',
        method: method,
        params: params || [],
        id: this.messageId++
    };
};

/**
 * Should be called to check if jsonrpc response is valid
 *
 * @method isValidResponse
 * @param {Object}
 * @returns {Boolean} true if response is valid, otherwise false
 */
Jsonrpc.prototype.isValidResponse = function (response) {
    return !!response &&
        !response.error &&
        response.jsonrpc === '2.0' &&
        typeof response.id === 'number' &&
        response.result !== undefined; // only undefined is not valid json object
};

/**
 * Should be called to create batch payload object
 *
 * @method toBatchPayload
 * @param {Array} messages, an array of objects with method (required) and params (optional) fields
 * @returns {Array} batch payload
 */
Jsonrpc.prototype.toBatchPayload = function (messages) {
    var self = this;
    return messages.map(function (message) {
        return self.toPayload(message.method, message.params);
    });
};

module.exports = Jsonrpc;


},{}],21:[function(require,module,exports){
/*
    This file is part of ethereum.js.

    ethereum.js is free software: you can redistribute it and/or modify
    it under the terms of the GNU Lesser General Public License as published by
    the Free Software Foundation, either version 3 of the License, or
    (at your option) any later version.

    ethereum.js is distributed in the hope that it will be useful,
    but WITHOUT ANY WARRANTY; without even the implied warranty of
    MERCHANTABILITY or FITNESS FOR A PARTICULAR PURPOSE.  See the
    GNU Lesser General Public License for more details.

    You should have received a copy of the GNU Lesser General Public License
    along with ethereum.js.  If not, see <http://www.gnu.org/licenses/>.
*/
/**
 * @file method.js
 * @author Marek Kotewicz <marek@ethdev.com>
 * @date 2015
 */

var RequestManager = require('./requestmanager');
var utils = require('../utils/utils');
var errors = require('./errors');

var Method = function (options) {
    this.name = options.name;
    this.call = options.call;
    this.params = options.params || 0;
    this.inputFormatter = options.inputFormatter;
    this.outputFormatter = options.outputFormatter;
};

/**
 * Should be used to determine name of the jsonrpc method based on arguments
 *
 * @method getCall
 * @param {Array} arguments
 * @return {String} name of jsonrpc method
 */
Method.prototype.getCall = function (args) {
    return utils.isFunction(this.call) ? this.call(args) : this.call;
};

/**
 * Should be used to extract callback from array of arguments. Modifies input param
 *
 * @method extractCallback
 * @param {Array} arguments
 * @return {Function|Null} callback, if exists
 */
Method.prototype.extractCallback = function (args) {
    if (utils.isFunction(args[args.length - 1])) {
        return args.pop(); // modify the args array!
    }
};

/**
 * Should be called to check if the number of arguments is correct
 * 
 * @method validateArgs
 * @param {Array} arguments
 * @throws {Error} if it is not
 */
Method.prototype.validateArgs = function (args) {
    if (args.length !== this.params) {
        throw errors.InvalidNumberOfParams();
    }
};

/**
 * Should be called to format input args of method
 * 
 * @method formatInput
 * @param {Array}
 * @return {Array}
 */
Method.prototype.formatInput = function (args) {
    if (!this.inputFormatter) {
        return args;
    }

    return this.inputFormatter.map(function (formatter, index) {
        return formatter ? formatter(args[index]) : args[index];
    });
};

/**
 * Should be called to format output(result) of method
 *
 * @method formatOutput
 * @param {Object}
 * @return {Object}
 */
Method.prototype.formatOutput = function (result) {
    return this.outputFormatter && result !== null ? this.outputFormatter(result) : result;
};

/**
 * Should attach function to method
 * 
 * @method attachToObject
 * @param {Object}
 * @param {Function}
 */
Method.prototype.attachToObject = function (obj) {
    var func = this.send.bind(this);
    func.request = this.request.bind(this);
    func.call = this.call; // that's ugly. filter.js uses it
    var name = this.name.split('.');
    if (name.length > 1) {
        obj[name[0]] = obj[name[0]] || {};
        obj[name[0]][name[1]] = func;
    } else {
        obj[name[0]] = func; 
    }
};

/**
 * Should create payload from given input args
 *
 * @method toPayload
 * @param {Array} args
 * @return {Object}
 */
Method.prototype.toPayload = function (args) {
    var call = this.getCall(args);
    var callback = this.extractCallback(args);
    var params = this.formatInput(args);
    this.validateArgs(params);

    return {
        method: call,
        params: params,
        callback: callback
    };
};

/**
 * Should be called to create pure JSONRPC request which can be used in batch request
 *
 * @method request
 * @param {...} params
 * @return {Object} jsonrpc request
 */
Method.prototype.request = function () {
    var payload = this.toPayload(Array.prototype.slice.call(arguments));
    payload.format = this.formatOutput.bind(this);
    return payload;
};

/**
 * Should send request to the API
 *
 * @method send
 * @param list of params
 * @return result
 */
Method.prototype.send = function () {
    var payload = this.toPayload(Array.prototype.slice.call(arguments));
    if (payload.callback) {
        var self = this;
        return RequestManager.getInstance().sendAsync(payload, function (err, result) {
            payload.callback(err, self.formatOutput(result));
        });
    }
    return this.formatOutput(RequestManager.getInstance().send(payload));
};

module.exports = Method;


},{"../utils/utils":6,"./errors":12,"./requestmanager":26}],22:[function(require,module,exports){
/*
    This file is part of ethereum.js.

    ethereum.js is free software: you can redistribute it and/or modify
    it under the terms of the GNU Lesser General Public License as published by
    the Free Software Foundation, either version 3 of the License, or
    (at your option) any later version.

    ethereum.js is distributed in the hope that it will be useful,
    but WITHOUT ANY WARRANTY; without even the implied warranty of
    MERCHANTABILITY or FITNESS FOR A PARTICULAR PURPOSE.  See the
    GNU Lesser General Public License for more details.

    You should have received a copy of the GNU Lesser General Public License
    along with ethereum.js.  If not, see <http://www.gnu.org/licenses/>.
*/
/** 
 * @file namereg.js
 * @author Marek Kotewicz <marek@ethdev.com>
 * @date 2015
 */

var contract = require('./contract');

var address = '0xc6d9d2cd449a754c494264e1809c50e34d64562b';

var abi = [
    {"constant":true,"inputs":[{"name":"_owner","type":"address"}],"name":"name","outputs":[{"name":"o_name","type":"bytes32"}],"type":"function"},
    {"constant":true,"inputs":[{"name":"_name","type":"bytes32"}],"name":"owner","outputs":[{"name":"","type":"address"}],"type":"function"},
    {"constant":true,"inputs":[{"name":"_name","type":"bytes32"}],"name":"content","outputs":[{"name":"","type":"bytes32"}],"type":"function"},
    {"constant":true,"inputs":[{"name":"_name","type":"bytes32"}],"name":"addr","outputs":[{"name":"","type":"address"}],"type":"function"},
    {"constant":false,"inputs":[{"name":"_name","type":"bytes32"}],"name":"reserve","outputs":[],"type":"function"},
    {"constant":true,"inputs":[{"name":"_name","type":"bytes32"}],"name":"subRegistrar","outputs":[{"name":"o_subRegistrar","type":"address"}],"type":"function"},
    {"constant":false,"inputs":[{"name":"_name","type":"bytes32"},{"name":"_newOwner","type":"address"}],"name":"transfer","outputs":[],"type":"function"},
    {"constant":false,"inputs":[{"name":"_name","type":"bytes32"},{"name":"_registrar","type":"address"}],"name":"setSubRegistrar","outputs":[],"type":"function"},
    {"constant":false,"inputs":[],"name":"Registrar","outputs":[],"type":"function"},
    {"constant":false,"inputs":[{"name":"_name","type":"bytes32"},{"name":"_a","type":"address"},{"name":"_primary","type":"bool"}],"name":"setAddress","outputs":[],"type":"function"},
    {"constant":false,"inputs":[{"name":"_name","type":"bytes32"},{"name":"_content","type":"bytes32"}],"name":"setContent","outputs":[],"type":"function"},
    {"constant":false,"inputs":[{"name":"_name","type":"bytes32"}],"name":"disown","outputs":[],"type":"function"},
    {"constant":true,"inputs":[{"name":"_name","type":"bytes32"}],"name":"register","outputs":[{"name":"","type":"address"}],"type":"function"},
    {"anonymous":false,"inputs":[{"indexed":true,"name":"name","type":"bytes32"}],"name":"Changed","type":"event"},
    {"anonymous":false,"inputs":[{"indexed":true,"name":"name","type":"bytes32"},{"indexed":true,"name":"addr","type":"address"}],"name":"PrimaryChanged","type":"event"}
];

module.exports = contract(abi).at(address);


},{"./contract":10}],23:[function(require,module,exports){
/*
    This file is part of ethereum.js.

    ethereum.js is free software: you can redistribute it and/or modify
    it under the terms of the GNU Lesser General Public License as published by
    the Free Software Foundation, either version 3 of the License, or
    (at your option) any later version.

    ethereum.js is distributed in the hope that it will be useful,
    but WITHOUT ANY WARRANTY; without even the implied warranty of
    MERCHANTABILITY or FITNESS FOR A PARTICULAR PURPOSE.  See the
    GNU Lesser General Public License for more details.

    You should have received a copy of the GNU Lesser General Public License
    along with ethereum.js.  If not, see <http://www.gnu.org/licenses/>.
*/
/** @file eth.js
 * @authors:
 *   Marek Kotewicz <marek@ethdev.com>
 * @date 2015
 */

var utils = require('../utils/utils');
var Property = require('./property');

/// @returns an array of objects describing web3.eth api methods
var methods = [
];

/// @returns an array of objects describing web3.eth api properties
var properties = [
    new Property({
        name: 'listening',
        getter: 'net_listening'
    }),
    new Property({
        name: 'peerCount',
        getter: 'net_peerCount',
        outputFormatter: utils.toDecimal
    })
];


module.exports = {
    methods: methods,
    properties: properties
};


},{"../utils/utils":6,"./property":24}],24:[function(require,module,exports){
/*
    This file is part of ethereum.js.

    ethereum.js is free software: you can redistribute it and/or modify
    it under the terms of the GNU Lesser General Public License as published by
    the Free Software Foundation, either version 3 of the License, or
    (at your option) any later version.

    ethereum.js is distributed in the hope that it will be useful,
    but WITHOUT ANY WARRANTY; without even the implied warranty of
    MERCHANTABILITY or FITNESS FOR A PARTICULAR PURPOSE.  See the
    GNU Lesser General Public License for more details.

    You should have received a copy of the GNU Lesser General Public License
    along with ethereum.js.  If not, see <http://www.gnu.org/licenses/>.
*/
/**
 * @file property.js
 * @author Fabian Vogelsteller <fabian@frozeman.de>
 * @author Marek Kotewicz <marek@ethdev.com>
 * @date 2015
 */

var RequestManager = require('./requestmanager');

var Property = function (options) {
    this.name = options.name;
    this.getter = options.getter;
    this.setter = options.setter;
    this.outputFormatter = options.outputFormatter;
    this.inputFormatter = options.inputFormatter;
};

/**
 * Should be called to format input args of method
 * 
 * @method formatInput
 * @param {Array}
 * @return {Array}
 */
Property.prototype.formatInput = function (arg) {
    return this.inputFormatter ? this.inputFormatter(arg) : arg;
};

/**
 * Should be called to format output(result) of method
 *
 * @method formatOutput
 * @param {Object}
 * @return {Object}
 */
Property.prototype.formatOutput = function (result) {
    return this.outputFormatter && result !== null ? this.outputFormatter(result) : result;
};

/**
 * Should attach function to method
 * 
 * @method attachToObject
 * @param {Object}
 * @param {Function}
 */
Property.prototype.attachToObject = function (obj) {
    var proto = {
        get: this.get.bind(this),
    };

    var names = this.name.split('.');
    var name = names[0];
    if (names.length > 1) {
        obj[names[0]] = obj[names[0]] || {};
        obj = obj[names[0]];
        name = names[1];
    }
    
    Object.defineProperty(obj, name, proto);

    var toAsyncName = function (prefix, name) {
        return prefix + name.charAt(0).toUpperCase() + name.slice(1);
    };

    obj[toAsyncName('get', name)] = this.getAsync.bind(this);
};

/**
 * Should be used to get value of the property
 *
 * @method get
 * @return {Object} value of the property
 */
Property.prototype.get = function () {
    return this.formatOutput(RequestManager.getInstance().send({
        method: this.getter
    }));
};

/**
 * Should be used to asynchrounously get value of property
 *
 * @method getAsync
 * @param {Function}
 */
Property.prototype.getAsync = function (callback) {
    var self = this;
    RequestManager.getInstance().sendAsync({
        method: this.getter
    }, function (err, result) {
        if (err) {
            return callback(err);
        }
        callback(err, self.formatOutput(result));
    });
};

module.exports = Property;


},{"./requestmanager":26}],25:[function(require,module,exports){
/*
    This file is part of ethereum.js.

    ethereum.js is free software: you can redistribute it and/or modify
    it under the terms of the GNU Lesser General Public License as published by
    the Free Software Foundation, either version 3 of the License, or
    (at your option) any later version.

    ethereum.js is distributed in the hope that it will be useful,
    but WITHOUT ANY WARRANTY; without even the implied warranty of
    MERCHANTABILITY or FITNESS FOR A PARTICULAR PURPOSE.  See the
    GNU Lesser General Public License for more details.

    You should have received a copy of the GNU Lesser General Public License
    along with ethereum.js.  If not, see <http://www.gnu.org/licenses/>.
*/
/** @file qtsync.js
 * @authors:
 *   Marek Kotewicz <marek@ethdev.com>
 *   Marian Oancea <marian@ethdev.com>
 * @date 2014
 */

var QtSyncProvider = function () {
};

QtSyncProvider.prototype.send = function (payload) {
    var result = navigator.qt.callMethod(JSON.stringify(payload));
    return JSON.parse(result);
};

module.exports = QtSyncProvider;


},{}],26:[function(require,module,exports){
/*
    This file is part of ethereum.js.

    ethereum.js is free software: you can redistribute it and/or modify
    it under the terms of the GNU Lesser General Public License as published by
    the Free Software Foundation, either version 3 of the License, or
    (at your option) any later version.

    ethereum.js is distributed in the hope that it will be useful,
    but WITHOUT ANY WARRANTY; without even the implied warranty of
    MERCHANTABILITY or FITNESS FOR A PARTICULAR PURPOSE.  See the
    GNU Lesser General Public License for more details.

    You should have received a copy of the GNU Lesser General Public License
    along with ethereum.js.  If not, see <http://www.gnu.org/licenses/>.
*/
/** 
 * @file requestmanager.js
 * @author Jeffrey Wilcke <jeff@ethdev.com>
 * @author Marek Kotewicz <marek@ethdev.com>
 * @author Marian Oancea <marian@ethdev.com>
 * @author Fabian Vogelsteller <fabian@ethdev.com>
 * @author Gav Wood <g@ethdev.com>
 * @date 2014
 */

var Jsonrpc = require('./jsonrpc');
var utils = require('../utils/utils');
var c = require('../utils/config');
var errors = require('./errors');

/**
 * It's responsible for passing messages to providers
 * It's also responsible for polling the ethereum node for incoming messages
 * Default poll timeout is 1 second
 * Singleton
 */
var RequestManager = function (provider) {
    // singleton pattern
    if (arguments.callee._singletonInstance) {
        return arguments.callee._singletonInstance;
    }
    arguments.callee._singletonInstance = this;

    this.provider = provider;
    this.polls = {};
    this.timeout = null;
    this.isPolling = false;
};

/**
 * @return {RequestManager} singleton
 */
RequestManager.getInstance = function () {
    var instance = new RequestManager();
    return instance;
};

/**
 * Should be used to synchronously send request
 *
 * @method send
 * @param {Object} data
 * @return {Object}
 */
RequestManager.prototype.send = function (data) {
    if (!this.provider) {
        console.error(errors.InvalidProvider());
        return null;
    }

    var payload = Jsonrpc.getInstance().toPayload(data.method, data.params);
    var result = this.provider.send(payload);

    if (!Jsonrpc.getInstance().isValidResponse(result)) {
        throw errors.InvalidResponse(result);
    }

    return result.result;
};

/**
 * Should be used to asynchronously send request
 *
 * @method sendAsync
 * @param {Object} data
 * @param {Function} callback
 */
RequestManager.prototype.sendAsync = function (data, callback) {
    if (!this.provider) {
        return callback(errors.InvalidProvider());
    }

    var payload = Jsonrpc.getInstance().toPayload(data.method, data.params);
    this.provider.sendAsync(payload, function (err, result) {
        if (err) {
            return callback(err);
        }
        
        if (!Jsonrpc.getInstance().isValidResponse(result)) {
            return callback(errors.InvalidResponse(result));
        }

        callback(null, result.result);
    });
};

/**
 * Should be called to asynchronously send batch request
 *
 * @method sendBatch
 * @param {Array} batch data
 * @param {Function} callback
 */
RequestManager.prototype.sendBatch = function (data, callback) {
    if (!this.provider) {
        return callback(errors.InvalidProvider());
    }

    var payload = Jsonrpc.getInstance().toBatchPayload(data);

    this.provider.sendAsync(payload, function (err, results) {
        if (err) {
            return callback(err);
        }

        if (!utils.isArray(results)) {
            return callback(errors.InvalidResponse(results));
        }

        callback(err, results);
    }); 
};

/**
 * Should be used to set provider of request manager
 *
 * @method setProvider
 * @param {Object}
 */
RequestManager.prototype.setProvider = function (p) {
    this.provider = p;

    if (this.provider && !this.isPolling) {
        this.poll();
        this.isPolling = true;
    }
};

/*jshint maxparams:4 */

/**
 * Should be used to start polling
 *
 * @method startPolling
 * @param {Object} data
 * @param {Number} pollId
 * @param {Function} callback
 * @param {Function} uninstall
 *
 * @todo cleanup number of params
 */
RequestManager.prototype.startPolling = function (data, pollId, callback, uninstall) {
    this.polls['poll_'+ pollId] = {data: data, id: pollId, callback: callback, uninstall: uninstall};
};
/*jshint maxparams:3 */

/**
 * Should be used to stop polling for filter with given id
 *
 * @method stopPolling
 * @param {Number} pollId
 */
RequestManager.prototype.stopPolling = function (pollId) {
    delete this.polls['poll_'+ pollId];
};

/**
 * Should be called to reset the polling mechanism of the request manager
 *
 * @method reset
 */
RequestManager.prototype.reset = function () {
    for (var key in this.polls) {
        this.polls[key].uninstall();
    }
    this.polls = {};

    if (this.timeout) {
        clearTimeout(this.timeout);
        this.timeout = null;
    }
    this.poll();
};

/**
 * Should be called to poll for changes on filter with given id
 *
 * @method poll
 */
RequestManager.prototype.poll = function () {
    /*jshint maxcomplexity: 6 */
    this.timeout = setTimeout(this.poll.bind(this), c.ETH_POLLING_TIMEOUT);

    if (Object.keys(this.polls).length === 0) {
        return;
    }

    if (!this.provider) {
        console.error(errors.InvalidProvider());
        return;
    }

    var pollsData = [];
    var pollsKeys = [];
    for (var key in this.polls) {
        pollsData.push(this.polls[key].data);
        pollsKeys.push(key);
    }

    if (pollsData.length === 0) {
        return;
    }

    var payload = Jsonrpc.getInstance().toBatchPayload(pollsData);

    var self = this;
    this.provider.sendAsync(payload, function (error, results) {
        // TODO: console log?
        if (error) {
            return;
        }

        if (!utils.isArray(results)) {
            throw errors.InvalidResponse(results);
        }

        results.map(function (result, index) {
            var key = pollsKeys[index];
            // make sure the filter is still installed after arrival of the request
            if (self.polls[key]) {
                result.callback = self.polls[key].callback;
                return result;
            } else
                return false;
        }).filter(function (result) {
            return !!result; 
        }).filter(function (result) {
            var valid = Jsonrpc.getInstance().isValidResponse(result);
            if (!valid) {
                result.callback(errors.InvalidResponse(result));
            }
            return valid;
        }).filter(function (result) {
            return utils.isArray(result.result) && result.result.length > 0;
        }).forEach(function (result) {
            result.callback(null, result.result);
        });
    });
};

module.exports = RequestManager;


},{"../utils/config":4,"../utils/utils":6,"./errors":12,"./jsonrpc":20}],27:[function(require,module,exports){
/*
    This file is part of ethereum.js.

    ethereum.js is free software: you can redistribute it and/or modify
    it under the terms of the GNU Lesser General Public License as published by
    the Free Software Foundation, either version 3 of the License, or
    (at your option) any later version.

    ethereum.js is distributed in the hope that it will be useful,
    but WITHOUT ANY WARRANTY; without even the implied warranty of
    MERCHANTABILITY or FITNESS FOR A PARTICULAR PURPOSE.  See the
    GNU Lesser General Public License for more details.

    You should have received a copy of the GNU Lesser General Public License
    along with ethereum.js.  If not, see <http://www.gnu.org/licenses/>.
*/
/** @file shh.js
 * @authors:
 *   Marek Kotewicz <marek@ethdev.com>
 * @date 2015
 */

var Method = require('./method');
var formatters = require('./formatters');

var post = new Method({
    name: 'post', 
    call: 'shh_post', 
    params: 1,
    inputFormatter: [formatters.inputPostFormatter]
});

var newIdentity = new Method({
    name: 'newIdentity',
    call: 'shh_newIdentity',
    params: 0
});

var hasIdentity = new Method({
    name: 'hasIdentity',
    call: 'shh_hasIdentity',
    params: 1
});

var newGroup = new Method({
    name: 'newGroup',
    call: 'shh_newGroup',
    params: 0
});

var addToGroup = new Method({
    name: 'addToGroup',
    call: 'shh_addToGroup',
    params: 0
});

var methods = [
    post,
    newIdentity,
    hasIdentity,
    newGroup,
    addToGroup
];

module.exports = {
    methods: methods
};


},{"./formatters":16,"./method":21}],28:[function(require,module,exports){
/*
    This file is part of ethereum.js.

    ethereum.js is free software: you can redistribute it and/or modify
    it under the terms of the GNU Lesser General Public License as published by
    the Free Software Foundation, either version 3 of the License, or
    (at your option) any later version.

    ethereum.js is distributed in the hope that it will be useful,
    but WITHOUT ANY WARRANTY; without even the implied warranty of
    MERCHANTABILITY or FITNESS FOR A PARTICULAR PURPOSE.  See the
    GNU Lesser General Public License for more details.

    You should have received a copy of the GNU Lesser General Public License
    along with ethereum.js.  If not, see <http://www.gnu.org/licenses/>.
*/
/** 
 * @file transfer.js
 * @author Marek Kotewicz <marek@ethdev.com>
 * @date 2015
 */

var web3 = require('../web3');
var ICAP = require('./icap');
var namereg = require('./namereg');
var contract = require('./contract');

/**
 * Should be used to make ICAP transfer
 *
 * @method transfer
 * @param {String} iban number
 * @param {String} from (address)
 * @param {Value} value to be tranfered
 * @param {Function} callback, callback
 */
var transfer = function (from, iban, value, callback) {
    var icap = new ICAP(iban); 
    if (!icap.isValid()) {
        throw new Error('invalid iban address');
    }

    if (icap.isDirect()) {
        return transferToAddress(from, icap.address(), value, callback);
    }
    
    if (!callback) {
        var address = namereg.addr(icap.institution());
        return deposit(from, address, value, icap.client());
    }

    namereg.addr(icap.insitution(), function (err, address) {
        return deposit(from, address, value, icap.client(), callback);
    });
    
};

/**
 * Should be used to transfer funds to certain address
 *
 * @method transferToAddress
 * @param {String} address
 * @param {String} from (address)
 * @param {Value} value to be tranfered
 * @param {Function} callback, callback
 */
var transferToAddress = function (from, address, value, callback) {
    return web3.eth.sendTransaction({
        address: address,
        from: from,
        value: value
    }, callback);
};

/**
 * Should be used to deposit funds to generic Exchange contract (must implement deposit(bytes32) method!)
 *
 * @method deposit
 * @param {String} address
 * @param {String} from (address)
 * @param {Value} value to be tranfered
 * @param {String} client unique identifier
 * @param {Function} callback, callback
 */
var deposit = function (from, address, value, client, callback) {
    var abi = [{"constant":false,"inputs":[{"name":"name","type":"bytes32"}],"name":"deposit","outputs":[],"type":"function"}];
    return contract(abi).at(address).deposit(client, {
        from: from,
        value: value
    }, callback);
};

module.exports = transfer;


},{"../web3":8,"./contract":10,"./icap":19,"./namereg":22}],29:[function(require,module,exports){
/*
    This file is part of ethereum.js.

    ethereum.js is free software: you can redistribute it and/or modify
    it under the terms of the GNU Lesser General Public License as published by
    the Free Software Foundation, either version 3 of the License, or
    (at your option) any later version.

    ethereum.js is distributed in the hope that it will be useful,
    but WITHOUT ANY WARRANTY; without even the implied warranty of
    MERCHANTABILITY or FITNESS FOR A PARTICULAR PURPOSE.  See the
    GNU Lesser General Public License for more details.

    You should have received a copy of the GNU Lesser General Public License
    along with ethereum.js.  If not, see <http://www.gnu.org/licenses/>.
*/
/** @file watches.js
 * @authors:
 *   Marek Kotewicz <marek@ethdev.com>
 * @date 2015
 */

var Method = require('./method');

/// @returns an array of objects describing web3.eth.filter api methods
var eth = function () {
    var newFilterCall = function (args) {
        var type = args[0];

        switch(type) {
            case 'latest':
                args.shift();
                this.params = 0;
                return 'eth_newBlockFilter';
            case 'pending':
                args.shift();
                this.params = 0;
                return 'eth_newPendingTransactionFilter';
            default:
                return 'eth_newFilter';
        }
    };

    var newFilter = new Method({
        name: 'newFilter',
        call: newFilterCall,
        params: 1
    });

    var uninstallFilter = new Method({
        name: 'uninstallFilter',
        call: 'eth_uninstallFilter',
        params: 1
    });

    var getLogs = new Method({
        name: 'getLogs',
        call: 'eth_getFilterLogs',
        params: 1
    });

    var poll = new Method({
        name: 'poll',
        call: 'eth_getFilterChanges',
        params: 1
    });

    return [
        newFilter,
        uninstallFilter,
        getLogs,
        poll
    ];
};

/// @returns an array of objects describing web3.shh.watch api methods
var shh = function () {
    var newFilter = new Method({
        name: 'newFilter',
        call: 'shh_newFilter',
        params: 1
    });

    var uninstallFilter = new Method({
        name: 'uninstallFilter',
        call: 'shh_uninstallFilter',
        params: 1
    });

    var getLogs = new Method({
        name: 'getLogs',
        call: 'shh_getMessages',
        params: 1
    });

    var poll = new Method({
        name: 'poll',
        call: 'shh_getFilterChanges',
        params: 1
    });

    return [
        newFilter,
        uninstallFilter,
        getLogs,
        poll
    ];
};

module.exports = {
    eth: eth,
    shh: shh
};


},{"./method":21}],30:[function(require,module,exports){

},{}],31:[function(require,module,exports){
arguments[4][30][0].apply(exports,arguments)
},{"dup":30}],32:[function(require,module,exports){
/*!
 * The buffer module from node.js, for the browser.
 *
 * @author   Feross Aboukhadijeh <feross@feross.org> <http://feross.org>
 * @license  MIT
 */

var base64 = require('base64-js')
var ieee754 = require('ieee754')
var isArray = require('is-array')

exports.Buffer = Buffer
exports.SlowBuffer = SlowBuffer
exports.INSPECT_MAX_BYTES = 50
Buffer.poolSize = 8192 // not used by this implementation

var kMaxLength = 0x3fffffff
var rootParent = {}

/**
 * If `Buffer.TYPED_ARRAY_SUPPORT`:
 *   === true    Use Uint8Array implementation (fastest)
 *   === false   Use Object implementation (most compatible, even IE6)
 *
 * Browsers that support typed arrays are IE 10+, Firefox 4+, Chrome 7+, Safari 5.1+,
 * Opera 11.6+, iOS 4.2+.
 *
 * Note:
 *
 * - Implementation must support adding new properties to `Uint8Array` instances.
 *   Firefox 4-29 lacked support, fixed in Firefox 30+.
 *   See: https://bugzilla.mozilla.org/show_bug.cgi?id=695438.
 *
 *  - Chrome 9-10 is missing the `TypedArray.prototype.subarray` function.
 *
 *  - IE10 has a broken `TypedArray.prototype.subarray` function which returns arrays of
 *    incorrect length in some situations.
 *
 * We detect these buggy browsers and set `Buffer.TYPED_ARRAY_SUPPORT` to `false` so they will
 * get the Object implementation, which is slower but will work correctly.
 */
Buffer.TYPED_ARRAY_SUPPORT = (function () {
  try {
    var buf = new ArrayBuffer(0)
    var arr = new Uint8Array(buf)
    arr.foo = function () { return 42 }
    return arr.foo() === 42 && // typed array instances can be augmented
        typeof arr.subarray === 'function' && // chrome 9-10 lack `subarray`
        new Uint8Array(1).subarray(1, 1).byteLength === 0 // ie10 has broken `subarray`
  } catch (e) {
    return false
  }
})()

/**
 * Class: Buffer
 * =============
 *
 * The Buffer constructor returns instances of `Uint8Array` that are augmented
 * with function properties for all the node `Buffer` API functions. We use
 * `Uint8Array` so that square bracket notation works as expected -- it returns
 * a single octet.
 *
 * By augmenting the instances, we can avoid modifying the `Uint8Array`
 * prototype.
 */
function Buffer (subject, encoding) {
  var self = this
  if (!(self instanceof Buffer)) return new Buffer(subject, encoding)

  var type = typeof subject
  var length

  if (type === 'number') {
    length = +subject
  } else if (type === 'string') {
    length = Buffer.byteLength(subject, encoding)
  } else if (type === 'object' && subject !== null) {
    // assume object is array-like
    if (subject.type === 'Buffer' && isArray(subject.data)) subject = subject.data
    length = +subject.length
  } else {
    throw new TypeError('must start with number, buffer, array or string')
  }

  if (length > kMaxLength) {
    throw new RangeError('Attempt to allocate Buffer larger than maximum size: 0x' +
      kMaxLength.toString(16) + ' bytes')
  }

  if (length < 0) length = 0
  else length >>>= 0 // coerce to uint32

  if (Buffer.TYPED_ARRAY_SUPPORT) {
    // Preferred: Return an augmented `Uint8Array` instance for best performance
    self = Buffer._augment(new Uint8Array(length)) // eslint-disable-line consistent-this
  } else {
    // Fallback: Return THIS instance of Buffer (created by `new`)
    self.length = length
    self._isBuffer = true
  }

  var i
  if (Buffer.TYPED_ARRAY_SUPPORT && typeof subject.byteLength === 'number') {
    // Speed optimization -- use set if we're copying from a typed array
    self._set(subject)
  } else if (isArrayish(subject)) {
    // Treat array-ish objects as a byte array
    if (Buffer.isBuffer(subject)) {
      for (i = 0; i < length; i++) {
        self[i] = subject.readUInt8(i)
      }
    } else {
      for (i = 0; i < length; i++) {
        self[i] = ((subject[i] % 256) + 256) % 256
      }
    }
  } else if (type === 'string') {
    self.write(subject, 0, encoding)
  } else if (type === 'number' && !Buffer.TYPED_ARRAY_SUPPORT) {
    for (i = 0; i < length; i++) {
      self[i] = 0
    }
  }

  if (length > 0 && length <= Buffer.poolSize) self.parent = rootParent

  return self
}

function SlowBuffer (subject, encoding) {
  if (!(this instanceof SlowBuffer)) return new SlowBuffer(subject, encoding)

  var buf = new Buffer(subject, encoding)
  delete buf.parent
  return buf
}

Buffer.isBuffer = function isBuffer (b) {
  return !!(b != null && b._isBuffer)
}

Buffer.compare = function compare (a, b) {
  if (!Buffer.isBuffer(a) || !Buffer.isBuffer(b)) {
    throw new TypeError('Arguments must be Buffers')
  }

  if (a === b) return 0

  var x = a.length
  var y = b.length
  for (var i = 0, len = Math.min(x, y); i < len && a[i] === b[i]; i++) {}
  if (i !== len) {
    x = a[i]
    y = b[i]
  }
  if (x < y) return -1
  if (y < x) return 1
  return 0
}

Buffer.isEncoding = function isEncoding (encoding) {
  switch (String(encoding).toLowerCase()) {
    case 'hex':
    case 'utf8':
    case 'utf-8':
    case 'ascii':
    case 'binary':
    case 'base64':
    case 'raw':
    case 'ucs2':
    case 'ucs-2':
    case 'utf16le':
    case 'utf-16le':
      return true
    default:
      return false
  }
}

Buffer.concat = function concat (list, totalLength) {
  if (!isArray(list)) throw new TypeError('list argument must be an Array of Buffers.')

  if (list.length === 0) {
    return new Buffer(0)
  } else if (list.length === 1) {
    return list[0]
  }

  var i
  if (totalLength === undefined) {
    totalLength = 0
    for (i = 0; i < list.length; i++) {
      totalLength += list[i].length
    }
  }

  var buf = new Buffer(totalLength)
  var pos = 0
  for (i = 0; i < list.length; i++) {
    var item = list[i]
    item.copy(buf, pos)
    pos += item.length
  }
  return buf
}

Buffer.byteLength = function byteLength (str, encoding) {
  var ret
  str = str + ''
  switch (encoding || 'utf8') {
    case 'ascii':
    case 'binary':
    case 'raw':
      ret = str.length
      break
    case 'ucs2':
    case 'ucs-2':
    case 'utf16le':
    case 'utf-16le':
      ret = str.length * 2
      break
    case 'hex':
      ret = str.length >>> 1
      break
    case 'utf8':
    case 'utf-8':
      ret = utf8ToBytes(str).length
      break
    case 'base64':
      ret = base64ToBytes(str).length
      break
    default:
      ret = str.length
  }
  return ret
}

// pre-set for values that may exist in the future
Buffer.prototype.length = undefined
Buffer.prototype.parent = undefined

// toString(encoding, start=0, end=buffer.length)
Buffer.prototype.toString = function toString (encoding, start, end) {
  var loweredCase = false

  start = start >>> 0
  end = end === undefined || end === Infinity ? this.length : end >>> 0

  if (!encoding) encoding = 'utf8'
  if (start < 0) start = 0
  if (end > this.length) end = this.length
  if (end <= start) return ''

  while (true) {
    switch (encoding) {
      case 'hex':
        return hexSlice(this, start, end)

      case 'utf8':
      case 'utf-8':
        return utf8Slice(this, start, end)

      case 'ascii':
        return asciiSlice(this, start, end)

<<<<<<< HEAD
	            // Concat
	            if (thisSigBytes % 4) {
	                // Copy one byte at a time
	                for (var i = 0; i < thatSigBytes; i++) {
	                    var thatByte = (thatWords[i >>> 2] >>> (24 - (i % 4) * 8)) & 0xff;
	                    thisWords[(thisSigBytes + i) >>> 2] |= thatByte << (24 - ((thisSigBytes + i) % 4) * 8);
	                }
	            } else if (thatWords.length > 0xffff) {
	                // Copy one word at a time
	                for (var i = 0; i < thatSigBytes; i += 4) {
	                    thisWords[(thisSigBytes + i) >>> 2] = thatWords[i >>> 2];
	                }
	            } else {
	                // Copy all words at once
	                thisWords.push.apply(thisWords, thatWords);
	            }
	            this.sigBytes += thatSigBytes;
=======
      case 'binary':
        return binarySlice(this, start, end)
>>>>>>> 16ffdf6f

      case 'base64':
        return base64Slice(this, start, end)

      case 'ucs2':
      case 'ucs-2':
      case 'utf16le':
      case 'utf-16le':
        return utf16leSlice(this, start, end)

      default:
        if (loweredCase) throw new TypeError('Unknown encoding: ' + encoding)
        encoding = (encoding + '').toLowerCase()
        loweredCase = true
    }
  }
}

Buffer.prototype.equals = function equals (b) {
  if (!Buffer.isBuffer(b)) throw new TypeError('Argument must be a Buffer')
  if (this === b) return true
  return Buffer.compare(this, b) === 0
}

Buffer.prototype.inspect = function inspect () {
  var str = ''
  var max = exports.INSPECT_MAX_BYTES
  if (this.length > 0) {
    str = this.toString('hex', 0, max).match(/.{2}/g).join(' ')
    if (this.length > max) str += ' ... '
  }
  return '<Buffer ' + str + '>'
}

Buffer.prototype.compare = function compare (b) {
  if (!Buffer.isBuffer(b)) throw new TypeError('Argument must be a Buffer')
  if (this === b) return 0
  return Buffer.compare(this, b)
}

Buffer.prototype.indexOf = function indexOf (val, byteOffset) {
  if (byteOffset > 0x7fffffff) byteOffset = 0x7fffffff
  else if (byteOffset < -0x80000000) byteOffset = -0x80000000
  byteOffset >>= 0

  if (this.length === 0) return -1
  if (byteOffset >= this.length) return -1

  // Negative offsets start from the end of the buffer
  if (byteOffset < 0) byteOffset = Math.max(this.length + byteOffset, 0)

  if (typeof val === 'string') {
    if (val.length === 0) return -1 // special case: looking for empty string always fails
    return String.prototype.indexOf.call(this, val, byteOffset)
  }
  if (Buffer.isBuffer(val)) {
    return arrayIndexOf(this, val, byteOffset)
  }
  if (typeof val === 'number') {
    if (Buffer.TYPED_ARRAY_SUPPORT && Uint8Array.prototype.indexOf === 'function') {
      return Uint8Array.prototype.indexOf.call(this, val, byteOffset)
    }
    return arrayIndexOf(this, [ val ], byteOffset)
  }

  function arrayIndexOf (arr, val, byteOffset) {
    var foundIndex = -1
    for (var i = 0; byteOffset + i < arr.length; i++) {
      if (arr[byteOffset + i] === val[foundIndex === -1 ? 0 : i - foundIndex]) {
        if (foundIndex === -1) foundIndex = i
        if (i - foundIndex + 1 === val.length) return byteOffset + foundIndex
      } else {
        foundIndex = -1
      }
    }
    return -1
  }

  throw new TypeError('val must be string, number or Buffer')
}

// `get` will be removed in Node 0.13+
Buffer.prototype.get = function get (offset) {
  console.log('.get() is deprecated. Access using array indexes instead.')
  return this.readUInt8(offset)
}

// `set` will be removed in Node 0.13+
Buffer.prototype.set = function set (v, offset) {
  console.log('.set() is deprecated. Access using array indexes instead.')
  return this.writeUInt8(v, offset)
}

function hexWrite (buf, string, offset, length) {
  offset = Number(offset) || 0
  var remaining = buf.length - offset
  if (!length) {
    length = remaining
  } else {
    length = Number(length)
    if (length > remaining) {
      length = remaining
    }
  }

  // must be an even number of digits
  var strLen = string.length
  if (strLen % 2 !== 0) throw new Error('Invalid hex string')

  if (length > strLen / 2) {
    length = strLen / 2
  }
  for (var i = 0; i < length; i++) {
    var parsed = parseInt(string.substr(i * 2, 2), 16)
    if (isNaN(parsed)) throw new Error('Invalid hex string')
    buf[offset + i] = parsed
  }
  return i
}

function utf8Write (buf, string, offset, length) {
  var charsWritten = blitBuffer(utf8ToBytes(string, buf.length - offset), buf, offset, length)
  return charsWritten
}

function asciiWrite (buf, string, offset, length) {
  var charsWritten = blitBuffer(asciiToBytes(string), buf, offset, length)
  return charsWritten
}

function binaryWrite (buf, string, offset, length) {
  return asciiWrite(buf, string, offset, length)
}

function base64Write (buf, string, offset, length) {
  var charsWritten = blitBuffer(base64ToBytes(string), buf, offset, length)
  return charsWritten
}

function utf16leWrite (buf, string, offset, length) {
  var charsWritten = blitBuffer(utf16leToBytes(string, buf.length - offset), buf, offset, length)
  return charsWritten
}

Buffer.prototype.write = function write (string, offset, length, encoding) {
  // Support both (string, offset, length, encoding)
  // and the legacy (string, encoding, offset, length)
  if (isFinite(offset)) {
    if (!isFinite(length)) {
      encoding = length
      length = undefined
    }
  } else {  // legacy
    var swap = encoding
    encoding = offset
    offset = length
    length = swap
  }

  offset = Number(offset) || 0

  if (length < 0 || offset < 0 || offset > this.length) {
    throw new RangeError('attempt to write outside buffer bounds')
  }

  var remaining = this.length - offset
  if (!length) {
    length = remaining
  } else {
    length = Number(length)
    if (length > remaining) {
      length = remaining
    }
  }
  encoding = String(encoding || 'utf8').toLowerCase()

  var ret
  switch (encoding) {
    case 'hex':
      ret = hexWrite(this, string, offset, length)
      break
    case 'utf8':
    case 'utf-8':
      ret = utf8Write(this, string, offset, length)
      break
    case 'ascii':
      ret = asciiWrite(this, string, offset, length)
      break
    case 'binary':
      ret = binaryWrite(this, string, offset, length)
      break
    case 'base64':
      ret = base64Write(this, string, offset, length)
      break
    case 'ucs2':
    case 'ucs-2':
    case 'utf16le':
    case 'utf-16le':
      ret = utf16leWrite(this, string, offset, length)
      break
    default:
      throw new TypeError('Unknown encoding: ' + encoding)
  }
  return ret
}

Buffer.prototype.toJSON = function toJSON () {
  return {
    type: 'Buffer',
    data: Array.prototype.slice.call(this._arr || this, 0)
  }
}

function base64Slice (buf, start, end) {
  if (start === 0 && end === buf.length) {
    return base64.fromByteArray(buf)
  } else {
    return base64.fromByteArray(buf.slice(start, end))
  }
}

function utf8Slice (buf, start, end) {
  var res = ''
  var tmp = ''
  end = Math.min(buf.length, end)

  for (var i = start; i < end; i++) {
    if (buf[i] <= 0x7F) {
      res += decodeUtf8Char(tmp) + String.fromCharCode(buf[i])
      tmp = ''
    } else {
      tmp += '%' + buf[i].toString(16)
    }
  }

  return res + decodeUtf8Char(tmp)
}

function asciiSlice (buf, start, end) {
  var ret = ''
  end = Math.min(buf.length, end)

  for (var i = start; i < end; i++) {
    ret += String.fromCharCode(buf[i] & 0x7F)
  }
  return ret
}

function binarySlice (buf, start, end) {
  var ret = ''
  end = Math.min(buf.length, end)

  for (var i = start; i < end; i++) {
    ret += String.fromCharCode(buf[i])
  }
  return ret
}

function hexSlice (buf, start, end) {
  var len = buf.length

  if (!start || start < 0) start = 0
  if (!end || end < 0 || end > len) end = len

  var out = ''
  for (var i = start; i < end; i++) {
    out += toHex(buf[i])
  }
  return out
}

function utf16leSlice (buf, start, end) {
  var bytes = buf.slice(start, end)
  var res = ''
  for (var i = 0; i < bytes.length; i += 2) {
    res += String.fromCharCode(bytes[i] + bytes[i + 1] * 256)
  }
  return res
}

Buffer.prototype.slice = function slice (start, end) {
  var len = this.length
  start = ~~start
  end = end === undefined ? len : ~~end

  if (start < 0) {
    start += len
    if (start < 0) start = 0
  } else if (start > len) {
    start = len
  }

  if (end < 0) {
    end += len
    if (end < 0) end = 0
  } else if (end > len) {
    end = len
  }

  if (end < start) end = start

  var newBuf
  if (Buffer.TYPED_ARRAY_SUPPORT) {
    newBuf = Buffer._augment(this.subarray(start, end))
  } else {
    var sliceLen = end - start
    newBuf = new Buffer(sliceLen, undefined)
    for (var i = 0; i < sliceLen; i++) {
      newBuf[i] = this[i + start]
    }
  }

  if (newBuf.length) newBuf.parent = this.parent || this

  return newBuf
}

/*
 * Need to make sure that buffer isn't trying to write out of bounds.
 */
function checkOffset (offset, ext, length) {
  if ((offset % 1) !== 0 || offset < 0) throw new RangeError('offset is not uint')
  if (offset + ext > length) throw new RangeError('Trying to access beyond buffer length')
}

Buffer.prototype.readUIntLE = function readUIntLE (offset, byteLength, noAssert) {
  offset = offset >>> 0
  byteLength = byteLength >>> 0
  if (!noAssert) checkOffset(offset, byteLength, this.length)

  var val = this[offset]
  var mul = 1
  var i = 0
  while (++i < byteLength && (mul *= 0x100)) {
    val += this[offset + i] * mul
  }

  return val
}

Buffer.prototype.readUIntBE = function readUIntBE (offset, byteLength, noAssert) {
  offset = offset >>> 0
  byteLength = byteLength >>> 0
  if (!noAssert) {
    checkOffset(offset, byteLength, this.length)
  }

  var val = this[offset + --byteLength]
  var mul = 1
  while (byteLength > 0 && (mul *= 0x100)) {
    val += this[offset + --byteLength] * mul
  }

  return val
}

Buffer.prototype.readUInt8 = function readUInt8 (offset, noAssert) {
  if (!noAssert) checkOffset(offset, 1, this.length)
  return this[offset]
}

Buffer.prototype.readUInt16LE = function readUInt16LE (offset, noAssert) {
  if (!noAssert) checkOffset(offset, 2, this.length)
  return this[offset] | (this[offset + 1] << 8)
}

Buffer.prototype.readUInt16BE = function readUInt16BE (offset, noAssert) {
  if (!noAssert) checkOffset(offset, 2, this.length)
  return (this[offset] << 8) | this[offset + 1]
}

Buffer.prototype.readUInt32LE = function readUInt32LE (offset, noAssert) {
  if (!noAssert) checkOffset(offset, 4, this.length)

  return ((this[offset]) |
      (this[offset + 1] << 8) |
      (this[offset + 2] << 16)) +
      (this[offset + 3] * 0x1000000)
}

Buffer.prototype.readUInt32BE = function readUInt32BE (offset, noAssert) {
  if (!noAssert) checkOffset(offset, 4, this.length)

  return (this[offset] * 0x1000000) +
    ((this[offset + 1] << 16) |
    (this[offset + 2] << 8) |
    this[offset + 3])
}

Buffer.prototype.readIntLE = function readIntLE (offset, byteLength, noAssert) {
  offset = offset >>> 0
  byteLength = byteLength >>> 0
  if (!noAssert) checkOffset(offset, byteLength, this.length)

  var val = this[offset]
  var mul = 1
  var i = 0
  while (++i < byteLength && (mul *= 0x100)) {
    val += this[offset + i] * mul
  }
  mul *= 0x80

  if (val >= mul) val -= Math.pow(2, 8 * byteLength)

  return val
}

Buffer.prototype.readIntBE = function readIntBE (offset, byteLength, noAssert) {
  offset = offset >>> 0
  byteLength = byteLength >>> 0
  if (!noAssert) checkOffset(offset, byteLength, this.length)

  var i = byteLength
  var mul = 1
  var val = this[offset + --i]
  while (i > 0 && (mul *= 0x100)) {
    val += this[offset + --i] * mul
  }
  mul *= 0x80

  if (val >= mul) val -= Math.pow(2, 8 * byteLength)

  return val
}

Buffer.prototype.readInt8 = function readInt8 (offset, noAssert) {
  if (!noAssert) checkOffset(offset, 1, this.length)
  if (!(this[offset] & 0x80)) return (this[offset])
  return ((0xff - this[offset] + 1) * -1)
}

Buffer.prototype.readInt16LE = function readInt16LE (offset, noAssert) {
  if (!noAssert) checkOffset(offset, 2, this.length)
  var val = this[offset] | (this[offset + 1] << 8)
  return (val & 0x8000) ? val | 0xFFFF0000 : val
}

Buffer.prototype.readInt16BE = function readInt16BE (offset, noAssert) {
  if (!noAssert) checkOffset(offset, 2, this.length)
  var val = this[offset + 1] | (this[offset] << 8)
  return (val & 0x8000) ? val | 0xFFFF0000 : val
}

Buffer.prototype.readInt32LE = function readInt32LE (offset, noAssert) {
  if (!noAssert) checkOffset(offset, 4, this.length)

  return (this[offset]) |
    (this[offset + 1] << 8) |
    (this[offset + 2] << 16) |
    (this[offset + 3] << 24)
}

Buffer.prototype.readInt32BE = function readInt32BE (offset, noAssert) {
  if (!noAssert) checkOffset(offset, 4, this.length)

  return (this[offset] << 24) |
    (this[offset + 1] << 16) |
    (this[offset + 2] << 8) |
    (this[offset + 3])
}

Buffer.prototype.readFloatLE = function readFloatLE (offset, noAssert) {
  if (!noAssert) checkOffset(offset, 4, this.length)
  return ieee754.read(this, offset, true, 23, 4)
}

Buffer.prototype.readFloatBE = function readFloatBE (offset, noAssert) {
  if (!noAssert) checkOffset(offset, 4, this.length)
  return ieee754.read(this, offset, false, 23, 4)
}

Buffer.prototype.readDoubleLE = function readDoubleLE (offset, noAssert) {
  if (!noAssert) checkOffset(offset, 8, this.length)
  return ieee754.read(this, offset, true, 52, 8)
}

Buffer.prototype.readDoubleBE = function readDoubleBE (offset, noAssert) {
  if (!noAssert) checkOffset(offset, 8, this.length)
  return ieee754.read(this, offset, false, 52, 8)
}

function checkInt (buf, value, offset, ext, max, min) {
  if (!Buffer.isBuffer(buf)) throw new TypeError('buffer must be a Buffer instance')
  if (value > max || value < min) throw new RangeError('value is out of bounds')
  if (offset + ext > buf.length) throw new RangeError('index out of range')
}

Buffer.prototype.writeUIntLE = function writeUIntLE (value, offset, byteLength, noAssert) {
  value = +value
  offset = offset >>> 0
  byteLength = byteLength >>> 0
  if (!noAssert) checkInt(this, value, offset, byteLength, Math.pow(2, 8 * byteLength), 0)

  var mul = 1
  var i = 0
  this[offset] = value & 0xFF
  while (++i < byteLength && (mul *= 0x100)) {
    this[offset + i] = (value / mul) >>> 0 & 0xFF
  }

  return offset + byteLength
}

Buffer.prototype.writeUIntBE = function writeUIntBE (value, offset, byteLength, noAssert) {
  value = +value
  offset = offset >>> 0
  byteLength = byteLength >>> 0
  if (!noAssert) checkInt(this, value, offset, byteLength, Math.pow(2, 8 * byteLength), 0)

  var i = byteLength - 1
  var mul = 1
  this[offset + i] = value & 0xFF
  while (--i >= 0 && (mul *= 0x100)) {
    this[offset + i] = (value / mul) >>> 0 & 0xFF
  }

  return offset + byteLength
}

Buffer.prototype.writeUInt8 = function writeUInt8 (value, offset, noAssert) {
  value = +value
  offset = offset >>> 0
  if (!noAssert) checkInt(this, value, offset, 1, 0xff, 0)
  if (!Buffer.TYPED_ARRAY_SUPPORT) value = Math.floor(value)
  this[offset] = value
  return offset + 1
}

function objectWriteUInt16 (buf, value, offset, littleEndian) {
  if (value < 0) value = 0xffff + value + 1
  for (var i = 0, j = Math.min(buf.length - offset, 2); i < j; i++) {
    buf[offset + i] = (value & (0xff << (8 * (littleEndian ? i : 1 - i)))) >>>
      (littleEndian ? i : 1 - i) * 8
  }
}

Buffer.prototype.writeUInt16LE = function writeUInt16LE (value, offset, noAssert) {
  value = +value
  offset = offset >>> 0
  if (!noAssert) checkInt(this, value, offset, 2, 0xffff, 0)
  if (Buffer.TYPED_ARRAY_SUPPORT) {
    this[offset] = value
    this[offset + 1] = (value >>> 8)
  } else {
    objectWriteUInt16(this, value, offset, true)
  }
  return offset + 2
}

Buffer.prototype.writeUInt16BE = function writeUInt16BE (value, offset, noAssert) {
  value = +value
  offset = offset >>> 0
  if (!noAssert) checkInt(this, value, offset, 2, 0xffff, 0)
  if (Buffer.TYPED_ARRAY_SUPPORT) {
    this[offset] = (value >>> 8)
    this[offset + 1] = value
  } else {
    objectWriteUInt16(this, value, offset, false)
  }
  return offset + 2
}

function objectWriteUInt32 (buf, value, offset, littleEndian) {
  if (value < 0) value = 0xffffffff + value + 1
  for (var i = 0, j = Math.min(buf.length - offset, 4); i < j; i++) {
    buf[offset + i] = (value >>> (littleEndian ? i : 3 - i) * 8) & 0xff
  }
}

Buffer.prototype.writeUInt32LE = function writeUInt32LE (value, offset, noAssert) {
  value = +value
  offset = offset >>> 0
  if (!noAssert) checkInt(this, value, offset, 4, 0xffffffff, 0)
  if (Buffer.TYPED_ARRAY_SUPPORT) {
    this[offset + 3] = (value >>> 24)
    this[offset + 2] = (value >>> 16)
    this[offset + 1] = (value >>> 8)
    this[offset] = value
  } else {
    objectWriteUInt32(this, value, offset, true)
  }
  return offset + 4
}

Buffer.prototype.writeUInt32BE = function writeUInt32BE (value, offset, noAssert) {
  value = +value
  offset = offset >>> 0
  if (!noAssert) checkInt(this, value, offset, 4, 0xffffffff, 0)
  if (Buffer.TYPED_ARRAY_SUPPORT) {
    this[offset] = (value >>> 24)
    this[offset + 1] = (value >>> 16)
    this[offset + 2] = (value >>> 8)
    this[offset + 3] = value
  } else {
    objectWriteUInt32(this, value, offset, false)
  }
  return offset + 4
}

Buffer.prototype.writeIntLE = function writeIntLE (value, offset, byteLength, noAssert) {
  value = +value
  offset = offset >>> 0
  if (!noAssert) {
    checkInt(
      this, value, offset, byteLength,
      Math.pow(2, 8 * byteLength - 1) - 1,
      -Math.pow(2, 8 * byteLength - 1)
    )
  }

  var i = 0
  var mul = 1
  var sub = value < 0 ? 1 : 0
  this[offset] = value & 0xFF
  while (++i < byteLength && (mul *= 0x100)) {
    this[offset + i] = ((value / mul) >> 0) - sub & 0xFF
  }

  return offset + byteLength
}

Buffer.prototype.writeIntBE = function writeIntBE (value, offset, byteLength, noAssert) {
  value = +value
  offset = offset >>> 0
  if (!noAssert) {
    checkInt(
      this, value, offset, byteLength,
      Math.pow(2, 8 * byteLength - 1) - 1,
      -Math.pow(2, 8 * byteLength - 1)
    )
  }

  var i = byteLength - 1
  var mul = 1
  var sub = value < 0 ? 1 : 0
  this[offset + i] = value & 0xFF
  while (--i >= 0 && (mul *= 0x100)) {
    this[offset + i] = ((value / mul) >> 0) - sub & 0xFF
  }

  return offset + byteLength
}

Buffer.prototype.writeInt8 = function writeInt8 (value, offset, noAssert) {
  value = +value
  offset = offset >>> 0
  if (!noAssert) checkInt(this, value, offset, 1, 0x7f, -0x80)
  if (!Buffer.TYPED_ARRAY_SUPPORT) value = Math.floor(value)
  if (value < 0) value = 0xff + value + 1
  this[offset] = value
  return offset + 1
}

Buffer.prototype.writeInt16LE = function writeInt16LE (value, offset, noAssert) {
  value = +value
  offset = offset >>> 0
  if (!noAssert) checkInt(this, value, offset, 2, 0x7fff, -0x8000)
  if (Buffer.TYPED_ARRAY_SUPPORT) {
    this[offset] = value
    this[offset + 1] = (value >>> 8)
  } else {
    objectWriteUInt16(this, value, offset, true)
  }
  return offset + 2
}

Buffer.prototype.writeInt16BE = function writeInt16BE (value, offset, noAssert) {
  value = +value
  offset = offset >>> 0
  if (!noAssert) checkInt(this, value, offset, 2, 0x7fff, -0x8000)
  if (Buffer.TYPED_ARRAY_SUPPORT) {
    this[offset] = (value >>> 8)
    this[offset + 1] = value
  } else {
    objectWriteUInt16(this, value, offset, false)
  }
  return offset + 2
}

Buffer.prototype.writeInt32LE = function writeInt32LE (value, offset, noAssert) {
  value = +value
  offset = offset >>> 0
  if (!noAssert) checkInt(this, value, offset, 4, 0x7fffffff, -0x80000000)
  if (Buffer.TYPED_ARRAY_SUPPORT) {
    this[offset] = value
    this[offset + 1] = (value >>> 8)
    this[offset + 2] = (value >>> 16)
    this[offset + 3] = (value >>> 24)
  } else {
    objectWriteUInt32(this, value, offset, true)
  }
  return offset + 4
}

Buffer.prototype.writeInt32BE = function writeInt32BE (value, offset, noAssert) {
  value = +value
  offset = offset >>> 0
  if (!noAssert) checkInt(this, value, offset, 4, 0x7fffffff, -0x80000000)
  if (value < 0) value = 0xffffffff + value + 1
  if (Buffer.TYPED_ARRAY_SUPPORT) {
    this[offset] = (value >>> 24)
    this[offset + 1] = (value >>> 16)
    this[offset + 2] = (value >>> 8)
    this[offset + 3] = value
  } else {
    objectWriteUInt32(this, value, offset, false)
  }
  return offset + 4
}

function checkIEEE754 (buf, value, offset, ext, max, min) {
  if (value > max || value < min) throw new RangeError('value is out of bounds')
  if (offset + ext > buf.length) throw new RangeError('index out of range')
  if (offset < 0) throw new RangeError('index out of range')
}

function writeFloat (buf, value, offset, littleEndian, noAssert) {
  if (!noAssert) {
    checkIEEE754(buf, value, offset, 4, 3.4028234663852886e+38, -3.4028234663852886e+38)
  }
  ieee754.write(buf, value, offset, littleEndian, 23, 4)
  return offset + 4
}

Buffer.prototype.writeFloatLE = function writeFloatLE (value, offset, noAssert) {
  return writeFloat(this, value, offset, true, noAssert)
}

Buffer.prototype.writeFloatBE = function writeFloatBE (value, offset, noAssert) {
  return writeFloat(this, value, offset, false, noAssert)
}

function writeDouble (buf, value, offset, littleEndian, noAssert) {
  if (!noAssert) {
    checkIEEE754(buf, value, offset, 8, 1.7976931348623157E+308, -1.7976931348623157E+308)
  }
  ieee754.write(buf, value, offset, littleEndian, 52, 8)
  return offset + 8
}

Buffer.prototype.writeDoubleLE = function writeDoubleLE (value, offset, noAssert) {
  return writeDouble(this, value, offset, true, noAssert)
}

Buffer.prototype.writeDoubleBE = function writeDoubleBE (value, offset, noAssert) {
  return writeDouble(this, value, offset, false, noAssert)
}

// copy(targetBuffer, targetStart=0, sourceStart=0, sourceEnd=buffer.length)
Buffer.prototype.copy = function copy (target, target_start, start, end) {
  if (!start) start = 0
  if (!end && end !== 0) end = this.length
  if (target_start >= target.length) target_start = target.length
  if (!target_start) target_start = 0
  if (end > 0 && end < start) end = start

  // Copy 0 bytes; we're done
  if (end === start) return 0
  if (target.length === 0 || this.length === 0) return 0

  // Fatal error conditions
  if (target_start < 0) {
    throw new RangeError('targetStart out of bounds')
  }
  if (start < 0 || start >= this.length) throw new RangeError('sourceStart out of bounds')
  if (end < 0) throw new RangeError('sourceEnd out of bounds')

  // Are we oob?
  if (end > this.length) end = this.length
  if (target.length - target_start < end - start) {
    end = target.length - target_start + start
  }

  var len = end - start

  if (len < 1000 || !Buffer.TYPED_ARRAY_SUPPORT) {
    for (var i = 0; i < len; i++) {
      target[i + target_start] = this[i + start]
    }
  } else {
    target._set(this.subarray(start, start + len), target_start)
  }

  return len
}

// fill(value, start=0, end=buffer.length)
Buffer.prototype.fill = function fill (value, start, end) {
  if (!value) value = 0
  if (!start) start = 0
  if (!end) end = this.length

  if (end < start) throw new RangeError('end < start')

  // Fill 0 bytes; we're done
  if (end === start) return
  if (this.length === 0) return

  if (start < 0 || start >= this.length) throw new RangeError('start out of bounds')
  if (end < 0 || end > this.length) throw new RangeError('end out of bounds')

  var i
  if (typeof value === 'number') {
    for (i = start; i < end; i++) {
      this[i] = value
    }
  } else {
    var bytes = utf8ToBytes(value.toString())
    var len = bytes.length
    for (i = start; i < end; i++) {
      this[i] = bytes[i % len]
    }
  }

  return this
}

/**
 * Creates a new `ArrayBuffer` with the *copied* memory of the buffer instance.
 * Added in Node 0.12. Only available in browsers that support ArrayBuffer.
 */
Buffer.prototype.toArrayBuffer = function toArrayBuffer () {
  if (typeof Uint8Array !== 'undefined') {
    if (Buffer.TYPED_ARRAY_SUPPORT) {
      return (new Buffer(this)).buffer
    } else {
      var buf = new Uint8Array(this.length)
      for (var i = 0, len = buf.length; i < len; i += 1) {
        buf[i] = this[i]
      }
      return buf.buffer
    }
  } else {
    throw new TypeError('Buffer.toArrayBuffer not supported in this browser')
  }
}

// HELPER FUNCTIONS
// ================

var BP = Buffer.prototype

/**
 * Augment a Uint8Array *instance* (not the Uint8Array class!) with Buffer methods
 */
Buffer._augment = function _augment (arr) {
  arr.constructor = Buffer
  arr._isBuffer = true

  // save reference to original Uint8Array set method before overwriting
  arr._set = arr.set

  // deprecated, will be removed in node 0.13+
  arr.get = BP.get
  arr.set = BP.set

  arr.write = BP.write
  arr.toString = BP.toString
  arr.toLocaleString = BP.toString
  arr.toJSON = BP.toJSON
  arr.equals = BP.equals
  arr.compare = BP.compare
  arr.indexOf = BP.indexOf
  arr.copy = BP.copy
  arr.slice = BP.slice
  arr.readUIntLE = BP.readUIntLE
  arr.readUIntBE = BP.readUIntBE
  arr.readUInt8 = BP.readUInt8
  arr.readUInt16LE = BP.readUInt16LE
  arr.readUInt16BE = BP.readUInt16BE
  arr.readUInt32LE = BP.readUInt32LE
  arr.readUInt32BE = BP.readUInt32BE
  arr.readIntLE = BP.readIntLE
  arr.readIntBE = BP.readIntBE
  arr.readInt8 = BP.readInt8
  arr.readInt16LE = BP.readInt16LE
  arr.readInt16BE = BP.readInt16BE
  arr.readInt32LE = BP.readInt32LE
  arr.readInt32BE = BP.readInt32BE
  arr.readFloatLE = BP.readFloatLE
  arr.readFloatBE = BP.readFloatBE
  arr.readDoubleLE = BP.readDoubleLE
  arr.readDoubleBE = BP.readDoubleBE
  arr.writeUInt8 = BP.writeUInt8
  arr.writeUIntLE = BP.writeUIntLE
  arr.writeUIntBE = BP.writeUIntBE
  arr.writeUInt16LE = BP.writeUInt16LE
  arr.writeUInt16BE = BP.writeUInt16BE
  arr.writeUInt32LE = BP.writeUInt32LE
  arr.writeUInt32BE = BP.writeUInt32BE
  arr.writeIntLE = BP.writeIntLE
  arr.writeIntBE = BP.writeIntBE
  arr.writeInt8 = BP.writeInt8
  arr.writeInt16LE = BP.writeInt16LE
  arr.writeInt16BE = BP.writeInt16BE
  arr.writeInt32LE = BP.writeInt32LE
  arr.writeInt32BE = BP.writeInt32BE
  arr.writeFloatLE = BP.writeFloatLE
  arr.writeFloatBE = BP.writeFloatBE
  arr.writeDoubleLE = BP.writeDoubleLE
  arr.writeDoubleBE = BP.writeDoubleBE
  arr.fill = BP.fill
  arr.inspect = BP.inspect
  arr.toArrayBuffer = BP.toArrayBuffer

  return arr
}

var INVALID_BASE64_RE = /[^+\/0-9A-z\-]/g

function base64clean (str) {
  // Node strips out invalid characters like \n and \t from the string, base64-js does not
  str = stringtrim(str).replace(INVALID_BASE64_RE, '')
  // Node converts strings with length < 2 to ''
  if (str.length < 2) return ''
  // Node allows for non-padded base64 strings (missing trailing ===), base64-js does not
  while (str.length % 4 !== 0) {
    str = str + '='
  }
  return str
}

function stringtrim (str) {
  if (str.trim) return str.trim()
  return str.replace(/^\s+|\s+$/g, '')
}

function isArrayish (subject) {
  return isArray(subject) || Buffer.isBuffer(subject) ||
      subject && typeof subject === 'object' &&
      typeof subject.length === 'number'
}

function toHex (n) {
  if (n < 16) return '0' + n.toString(16)
  return n.toString(16)
}

function utf8ToBytes (string, units) {
  units = units || Infinity
  var codePoint
  var length = string.length
  var leadSurrogate = null
  var bytes = []
  var i = 0

  for (; i < length; i++) {
    codePoint = string.charCodeAt(i)

    // is surrogate component
    if (codePoint > 0xD7FF && codePoint < 0xE000) {
      // last char was a lead
      if (leadSurrogate) {
        // 2 leads in a row
        if (codePoint < 0xDC00) {
          if ((units -= 3) > -1) bytes.push(0xEF, 0xBF, 0xBD)
          leadSurrogate = codePoint
          continue
        } else {
          // valid surrogate pair
          codePoint = leadSurrogate - 0xD800 << 10 | codePoint - 0xDC00 | 0x10000
          leadSurrogate = null
        }
      } else {
        // no lead yet

        if (codePoint > 0xDBFF) {
          // unexpected trail
          if ((units -= 3) > -1) bytes.push(0xEF, 0xBF, 0xBD)
          continue
        } else if (i + 1 === length) {
          // unpaired lead
          if ((units -= 3) > -1) bytes.push(0xEF, 0xBF, 0xBD)
          continue
        } else {
          // valid lead
          leadSurrogate = codePoint
          continue
        }
      }
    } else if (leadSurrogate) {
      // valid bmp char, but last char was a lead
      if ((units -= 3) > -1) bytes.push(0xEF, 0xBF, 0xBD)
      leadSurrogate = null
    }

    // encode utf8
    if (codePoint < 0x80) {
      if ((units -= 1) < 0) break
      bytes.push(codePoint)
    } else if (codePoint < 0x800) {
      if ((units -= 2) < 0) break
      bytes.push(
        codePoint >> 0x6 | 0xC0,
        codePoint & 0x3F | 0x80
      )
    } else if (codePoint < 0x10000) {
      if ((units -= 3) < 0) break
      bytes.push(
        codePoint >> 0xC | 0xE0,
        codePoint >> 0x6 & 0x3F | 0x80,
        codePoint & 0x3F | 0x80
      )
    } else if (codePoint < 0x200000) {
      if ((units -= 4) < 0) break
      bytes.push(
        codePoint >> 0x12 | 0xF0,
        codePoint >> 0xC & 0x3F | 0x80,
        codePoint >> 0x6 & 0x3F | 0x80,
        codePoint & 0x3F | 0x80
      )
    } else {
      throw new Error('Invalid code point')
    }
  }

  return bytes
}

function asciiToBytes (str) {
  var byteArray = []
  for (var i = 0; i < str.length; i++) {
    // Node's code seems to be doing this and not & 0x7F..
    byteArray.push(str.charCodeAt(i) & 0xFF)
  }
  return byteArray
}

function utf16leToBytes (str, units) {
  var c, hi, lo
  var byteArray = []
  for (var i = 0; i < str.length; i++) {
    if ((units -= 2) < 0) break

    c = str.charCodeAt(i)
    hi = c >> 8
    lo = c % 256
    byteArray.push(lo)
    byteArray.push(hi)
  }

  return byteArray
}

function base64ToBytes (str) {
  return base64.toByteArray(base64clean(str))
}

function blitBuffer (src, dst, offset, length) {
  for (var i = 0; i < length; i++) {
    if ((i + offset >= dst.length) || (i >= src.length)) break
    dst[i + offset] = src[i]
  }
  return i
}

function decodeUtf8Char (str) {
  try {
    return decodeURIComponent(str)
  } catch (err) {
    return String.fromCharCode(0xFFFD) // UTF 8 invalid char
  }
}

},{"base64-js":33,"ieee754":34,"is-array":35}],33:[function(require,module,exports){
var lookup = 'ABCDEFGHIJKLMNOPQRSTUVWXYZabcdefghijklmnopqrstuvwxyz0123456789+/';

;(function (exports) {
	'use strict';

  var Arr = (typeof Uint8Array !== 'undefined')
    ? Uint8Array
    : Array

	var PLUS   = '+'.charCodeAt(0)
	var SLASH  = '/'.charCodeAt(0)
	var NUMBER = '0'.charCodeAt(0)
	var LOWER  = 'a'.charCodeAt(0)
	var UPPER  = 'A'.charCodeAt(0)
	var PLUS_URL_SAFE = '-'.charCodeAt(0)
	var SLASH_URL_SAFE = '_'.charCodeAt(0)

	function decode (elt) {
		var code = elt.charCodeAt(0)
		if (code === PLUS ||
		    code === PLUS_URL_SAFE)
			return 62 // '+'
		if (code === SLASH ||
		    code === SLASH_URL_SAFE)
			return 63 // '/'
		if (code < NUMBER)
			return -1 //no match
		if (code < NUMBER + 10)
			return code - NUMBER + 26 + 26
		if (code < UPPER + 26)
			return code - UPPER
		if (code < LOWER + 26)
			return code - LOWER + 26
	}

	function b64ToByteArray (b64) {
		var i, j, l, tmp, placeHolders, arr

		if (b64.length % 4 > 0) {
			throw new Error('Invalid string. Length must be a multiple of 4')
		}

		// the number of equal signs (place holders)
		// if there are two placeholders, than the two characters before it
		// represent one byte
		// if there is only one, then the three characters before it represent 2 bytes
		// this is just a cheap hack to not do indexOf twice
		var len = b64.length
		placeHolders = '=' === b64.charAt(len - 2) ? 2 : '=' === b64.charAt(len - 1) ? 1 : 0

		// base64 is 4/3 + up to two characters of the original data
		arr = new Arr(b64.length * 3 / 4 - placeHolders)

		// if there are placeholders, only get up to the last complete 4 chars
		l = placeHolders > 0 ? b64.length - 4 : b64.length

		var L = 0

		function push (v) {
			arr[L++] = v
		}

		for (i = 0, j = 0; i < l; i += 4, j += 3) {
			tmp = (decode(b64.charAt(i)) << 18) | (decode(b64.charAt(i + 1)) << 12) | (decode(b64.charAt(i + 2)) << 6) | decode(b64.charAt(i + 3))
			push((tmp & 0xFF0000) >> 16)
			push((tmp & 0xFF00) >> 8)
			push(tmp & 0xFF)
		}

		if (placeHolders === 2) {
			tmp = (decode(b64.charAt(i)) << 2) | (decode(b64.charAt(i + 1)) >> 4)
			push(tmp & 0xFF)
		} else if (placeHolders === 1) {
			tmp = (decode(b64.charAt(i)) << 10) | (decode(b64.charAt(i + 1)) << 4) | (decode(b64.charAt(i + 2)) >> 2)
			push((tmp >> 8) & 0xFF)
			push(tmp & 0xFF)
		}

		return arr
	}

	function uint8ToBase64 (uint8) {
		var i,
			extraBytes = uint8.length % 3, // if we have 1 byte left, pad 2 bytes
			output = "",
			temp, length

		function encode (num) {
			return lookup.charAt(num)
		}

		function tripletToBase64 (num) {
			return encode(num >> 18 & 0x3F) + encode(num >> 12 & 0x3F) + encode(num >> 6 & 0x3F) + encode(num & 0x3F)
		}

		// go through the array every three bytes, we'll deal with trailing stuff later
		for (i = 0, length = uint8.length - extraBytes; i < length; i += 3) {
			temp = (uint8[i] << 16) + (uint8[i + 1] << 8) + (uint8[i + 2])
			output += tripletToBase64(temp)
		}

		// pad the end with zeros, but make sure to not forget the extra bytes
		switch (extraBytes) {
			case 1:
				temp = uint8[uint8.length - 1]
				output += encode(temp >> 2)
				output += encode((temp << 4) & 0x3F)
				output += '=='
				break
			case 2:
				temp = (uint8[uint8.length - 2] << 8) + (uint8[uint8.length - 1])
				output += encode(temp >> 10)
				output += encode((temp >> 4) & 0x3F)
				output += encode((temp << 2) & 0x3F)
				output += '='
				break
		}

		return output
	}

	exports.toByteArray = b64ToByteArray
	exports.fromByteArray = uint8ToBase64
}(typeof exports === 'undefined' ? (this.base64js = {}) : exports))

},{}],34:[function(require,module,exports){
exports.read = function(buffer, offset, isLE, mLen, nBytes) {
  var e, m,
      eLen = nBytes * 8 - mLen - 1,
      eMax = (1 << eLen) - 1,
      eBias = eMax >> 1,
      nBits = -7,
      i = isLE ? (nBytes - 1) : 0,
      d = isLE ? -1 : 1,
      s = buffer[offset + i];

  i += d;

  e = s & ((1 << (-nBits)) - 1);
  s >>= (-nBits);
  nBits += eLen;
  for (; nBits > 0; e = e * 256 + buffer[offset + i], i += d, nBits -= 8);

  m = e & ((1 << (-nBits)) - 1);
  e >>= (-nBits);
  nBits += mLen;
  for (; nBits > 0; m = m * 256 + buffer[offset + i], i += d, nBits -= 8);

  if (e === 0) {
    e = 1 - eBias;
  } else if (e === eMax) {
    return m ? NaN : ((s ? -1 : 1) * Infinity);
  } else {
    m = m + Math.pow(2, mLen);
    e = e - eBias;
  }
  return (s ? -1 : 1) * m * Math.pow(2, e - mLen);
};

exports.write = function(buffer, value, offset, isLE, mLen, nBytes) {
  var e, m, c,
      eLen = nBytes * 8 - mLen - 1,
      eMax = (1 << eLen) - 1,
      eBias = eMax >> 1,
      rt = (mLen === 23 ? Math.pow(2, -24) - Math.pow(2, -77) : 0),
      i = isLE ? 0 : (nBytes - 1),
      d = isLE ? 1 : -1,
      s = value < 0 || (value === 0 && 1 / value < 0) ? 1 : 0;

  value = Math.abs(value);

  if (isNaN(value) || value === Infinity) {
    m = isNaN(value) ? 1 : 0;
    e = eMax;
  } else {
    e = Math.floor(Math.log(value) / Math.LN2);
    if (value * (c = Math.pow(2, -e)) < 1) {
      e--;
      c *= 2;
    }
    if (e + eBias >= 1) {
      value += rt / c;
    } else {
      value += rt * Math.pow(2, 1 - eBias);
    }
    if (value * c >= 2) {
      e++;
      c /= 2;
    }

    if (e + eBias >= eMax) {
      m = 0;
      e = eMax;
    } else if (e + eBias >= 1) {
      m = (value * c - 1) * Math.pow(2, mLen);
      e = e + eBias;
    } else {
      m = value * Math.pow(2, eBias - 1) * Math.pow(2, mLen);
      e = 0;
    }
  }

  for (; mLen >= 8; buffer[offset + i] = m & 0xff, i += d, m /= 256, mLen -= 8);

  e = (e << mLen) | m;
  eLen += mLen;
  for (; eLen > 0; buffer[offset + i] = e & 0xff, i += d, e /= 256, eLen -= 8);

  buffer[offset + i - d] |= s * 128;
};

},{}],35:[function(require,module,exports){

/**
 * isArray
 */

var isArray = Array.isArray;

/**
 * toString
 */

var str = Object.prototype.toString;

/**
 * Whether or not the given `val`
 * is an array.
 *
 * example:
 *
 *        isArray([]);
 *        // > true
 *        isArray(arguments);
 *        // > false
 *        isArray('');
 *        // > false
 *
 * @param {mixed} val
 * @return {bool}
 */

module.exports = isArray || function (val) {
  return !! val && '[object Array]' == str.call(val);
};

},{}],36:[function(require,module,exports){
// Copyright Joyent, Inc. and other Node contributors.
//
// Permission is hereby granted, free of charge, to any person obtaining a
// copy of this software and associated documentation files (the
// "Software"), to deal in the Software without restriction, including
// without limitation the rights to use, copy, modify, merge, publish,
// distribute, sublicense, and/or sell copies of the Software, and to permit
// persons to whom the Software is furnished to do so, subject to the
// following conditions:
//
// The above copyright notice and this permission notice shall be included
// in all copies or substantial portions of the Software.
//
// THE SOFTWARE IS PROVIDED "AS IS", WITHOUT WARRANTY OF ANY KIND, EXPRESS
// OR IMPLIED, INCLUDING BUT NOT LIMITED TO THE WARRANTIES OF
// MERCHANTABILITY, FITNESS FOR A PARTICULAR PURPOSE AND NONINFRINGEMENT. IN
// NO EVENT SHALL THE AUTHORS OR COPYRIGHT HOLDERS BE LIABLE FOR ANY CLAIM,
// DAMAGES OR OTHER LIABILITY, WHETHER IN AN ACTION OF CONTRACT, TORT OR
// OTHERWISE, ARISING FROM, OUT OF OR IN CONNECTION WITH THE SOFTWARE OR THE
// USE OR OTHER DEALINGS IN THE SOFTWARE.

function EventEmitter() {
  this._events = this._events || {};
  this._maxListeners = this._maxListeners || undefined;
}
module.exports = EventEmitter;

// Backwards-compat with node 0.10.x
EventEmitter.EventEmitter = EventEmitter;

EventEmitter.prototype._events = undefined;
EventEmitter.prototype._maxListeners = undefined;

// By default EventEmitters will print a warning if more than 10 listeners are
// added to it. This is a useful default which helps finding memory leaks.
EventEmitter.defaultMaxListeners = 10;

// Obviously not all Emitters should be limited to 10. This function allows
// that to be increased. Set to zero for unlimited.
EventEmitter.prototype.setMaxListeners = function(n) {
  if (!isNumber(n) || n < 0 || isNaN(n))
    throw TypeError('n must be a positive number');
  this._maxListeners = n;
  return this;
};

EventEmitter.prototype.emit = function(type) {
  var er, handler, len, args, i, listeners;

  if (!this._events)
    this._events = {};

  // If there is no 'error' event listener then throw.
  if (type === 'error') {
    if (!this._events.error ||
        (isObject(this._events.error) && !this._events.error.length)) {
      er = arguments[1];
      if (er instanceof Error) {
        throw er; // Unhandled 'error' event
      }
      throw TypeError('Uncaught, unspecified "error" event.');
    }
  }

  handler = this._events[type];

  if (isUndefined(handler))
    return false;

  if (isFunction(handler)) {
    switch (arguments.length) {
      // fast cases
      case 1:
        handler.call(this);
        break;
      case 2:
        handler.call(this, arguments[1]);
        break;
      case 3:
        handler.call(this, arguments[1], arguments[2]);
        break;
      // slower
      default:
        len = arguments.length;
        args = new Array(len - 1);
        for (i = 1; i < len; i++)
          args[i - 1] = arguments[i];
        handler.apply(this, args);
    }
  } else if (isObject(handler)) {
    len = arguments.length;
    args = new Array(len - 1);
    for (i = 1; i < len; i++)
      args[i - 1] = arguments[i];

    listeners = handler.slice();
    len = listeners.length;
    for (i = 0; i < len; i++)
      listeners[i].apply(this, args);
  }

  return true;
};

EventEmitter.prototype.addListener = function(type, listener) {
  var m;

  if (!isFunction(listener))
    throw TypeError('listener must be a function');

  if (!this._events)
    this._events = {};

  // To avoid recursion in the case that type === "newListener"! Before
  // adding it to the listeners, first emit "newListener".
  if (this._events.newListener)
    this.emit('newListener', type,
              isFunction(listener.listener) ?
              listener.listener : listener);

  if (!this._events[type])
    // Optimize the case of one listener. Don't need the extra array object.
    this._events[type] = listener;
  else if (isObject(this._events[type]))
    // If we've already got an array, just append.
    this._events[type].push(listener);
  else
    // Adding the second element, need to change to array.
    this._events[type] = [this._events[type], listener];

  // Check for listener leak
  if (isObject(this._events[type]) && !this._events[type].warned) {
    var m;
    if (!isUndefined(this._maxListeners)) {
      m = this._maxListeners;
    } else {
      m = EventEmitter.defaultMaxListeners;
    }

    if (m && m > 0 && this._events[type].length > m) {
      this._events[type].warned = true;
      console.error('(node) warning: possible EventEmitter memory ' +
                    'leak detected. %d listeners added. ' +
                    'Use emitter.setMaxListeners() to increase limit.',
                    this._events[type].length);
      if (typeof console.trace === 'function') {
        // not supported in IE 10
        console.trace();
      }
    }
  }

  return this;
};

EventEmitter.prototype.on = EventEmitter.prototype.addListener;

EventEmitter.prototype.once = function(type, listener) {
  if (!isFunction(listener))
    throw TypeError('listener must be a function');

  var fired = false;

  function g() {
    this.removeListener(type, g);

    if (!fired) {
      fired = true;
      listener.apply(this, arguments);
    }
  }

  g.listener = listener;
  this.on(type, g);

  return this;
};

// emits a 'removeListener' event iff the listener was removed
EventEmitter.prototype.removeListener = function(type, listener) {
  var list, position, length, i;

  if (!isFunction(listener))
    throw TypeError('listener must be a function');

  if (!this._events || !this._events[type])
    return this;

  list = this._events[type];
  length = list.length;
  position = -1;

  if (list === listener ||
      (isFunction(list.listener) && list.listener === listener)) {
    delete this._events[type];
    if (this._events.removeListener)
      this.emit('removeListener', type, listener);

  } else if (isObject(list)) {
    for (i = length; i-- > 0;) {
      if (list[i] === listener ||
          (list[i].listener && list[i].listener === listener)) {
        position = i;
        break;
      }
    }

    if (position < 0)
      return this;

    if (list.length === 1) {
      list.length = 0;
      delete this._events[type];
    } else {
      list.splice(position, 1);
    }

    if (this._events.removeListener)
      this.emit('removeListener', type, listener);
  }

  return this;
};

EventEmitter.prototype.removeAllListeners = function(type) {
  var key, listeners;

  if (!this._events)
    return this;

  // not listening for removeListener, no need to emit
  if (!this._events.removeListener) {
    if (arguments.length === 0)
      this._events = {};
    else if (this._events[type])
      delete this._events[type];
    return this;
  }

  // emit removeListener for all listeners on all events
  if (arguments.length === 0) {
    for (key in this._events) {
      if (key === 'removeListener') continue;
      this.removeAllListeners(key);
    }
    this.removeAllListeners('removeListener');
    this._events = {};
    return this;
  }

  listeners = this._events[type];

  if (isFunction(listeners)) {
    this.removeListener(type, listeners);
  } else {
    // LIFO order
    while (listeners.length)
      this.removeListener(type, listeners[listeners.length - 1]);
  }
  delete this._events[type];

  return this;
};

EventEmitter.prototype.listeners = function(type) {
  var ret;
  if (!this._events || !this._events[type])
    ret = [];
  else if (isFunction(this._events[type]))
    ret = [this._events[type]];
  else
    ret = this._events[type].slice();
  return ret;
};

EventEmitter.listenerCount = function(emitter, type) {
  var ret;
  if (!emitter._events || !emitter._events[type])
    ret = 0;
  else if (isFunction(emitter._events[type]))
    ret = 1;
  else
    ret = emitter._events[type].length;
  return ret;
};

function isFunction(arg) {
  return typeof arg === 'function';
}

function isNumber(arg) {
  return typeof arg === 'number';
}

function isObject(arg) {
  return typeof arg === 'object' && arg !== null;
}

function isUndefined(arg) {
  return arg === void 0;
}

},{}],37:[function(require,module,exports){
var http = module.exports;
var EventEmitter = require('events').EventEmitter;
var Request = require('./lib/request');
var url = require('url')

http.request = function (params, cb) {
    if (typeof params === 'string') {
        params = url.parse(params)
    }
    if (!params) params = {};
    if (!params.host && !params.port) {
        params.port = parseInt(window.location.port, 10);
    }
    if (!params.host && params.hostname) {
        params.host = params.hostname;
    }

    if (!params.protocol) {
        if (params.scheme) {
            params.protocol = params.scheme + ':';
        } else {
            params.protocol = window.location.protocol;
        }
    }

    if (!params.host) {
        params.host = window.location.hostname || window.location.host;
    }
    if (/:/.test(params.host)) {
        if (!params.port) {
            params.port = params.host.split(':')[1];
        }
        params.host = params.host.split(':')[0];
    }
    if (!params.port) params.port = params.protocol == 'https:' ? 443 : 80;
    
    var req = new Request(new xhrHttp, params);
    if (cb) req.on('response', cb);
    return req;
};

http.get = function (params, cb) {
    params.method = 'GET';
    var req = http.request(params, cb);
    req.end();
    return req;
};

http.Agent = function () {};
http.Agent.defaultMaxSockets = 4;

var xhrHttp = (function () {
    if (typeof window === 'undefined') {
        throw new Error('no window object present');
    }
    else if (window.XMLHttpRequest) {
        return window.XMLHttpRequest;
    }
    else if (window.ActiveXObject) {
        var axs = [
            'Msxml2.XMLHTTP.6.0',
            'Msxml2.XMLHTTP.3.0',
            'Microsoft.XMLHTTP'
        ];
        for (var i = 0; i < axs.length; i++) {
            try {
                var ax = new(window.ActiveXObject)(axs[i]);
                return function () {
                    if (ax) {
                        var ax_ = ax;
                        ax = null;
                        return ax_;
                    }
                    else {
                        return new(window.ActiveXObject)(axs[i]);
                    }
                };
            }
            catch (e) {}
        }
        throw new Error('ajax not supported in this browser')
    }
    else {
        throw new Error('ajax not supported in this browser');
    }
})();

http.STATUS_CODES = {
    100 : 'Continue',
    101 : 'Switching Protocols',
    102 : 'Processing',                 // RFC 2518, obsoleted by RFC 4918
    200 : 'OK',
    201 : 'Created',
    202 : 'Accepted',
    203 : 'Non-Authoritative Information',
    204 : 'No Content',
    205 : 'Reset Content',
    206 : 'Partial Content',
    207 : 'Multi-Status',               // RFC 4918
    300 : 'Multiple Choices',
    301 : 'Moved Permanently',
    302 : 'Moved Temporarily',
    303 : 'See Other',
    304 : 'Not Modified',
    305 : 'Use Proxy',
    307 : 'Temporary Redirect',
    400 : 'Bad Request',
    401 : 'Unauthorized',
    402 : 'Payment Required',
    403 : 'Forbidden',
    404 : 'Not Found',
    405 : 'Method Not Allowed',
    406 : 'Not Acceptable',
    407 : 'Proxy Authentication Required',
    408 : 'Request Time-out',
    409 : 'Conflict',
    410 : 'Gone',
    411 : 'Length Required',
    412 : 'Precondition Failed',
    413 : 'Request Entity Too Large',
    414 : 'Request-URI Too Large',
    415 : 'Unsupported Media Type',
    416 : 'Requested Range Not Satisfiable',
    417 : 'Expectation Failed',
    418 : 'I\'m a teapot',              // RFC 2324
    422 : 'Unprocessable Entity',       // RFC 4918
    423 : 'Locked',                     // RFC 4918
    424 : 'Failed Dependency',          // RFC 4918
    425 : 'Unordered Collection',       // RFC 4918
    426 : 'Upgrade Required',           // RFC 2817
    428 : 'Precondition Required',      // RFC 6585
    429 : 'Too Many Requests',          // RFC 6585
    431 : 'Request Header Fields Too Large',// RFC 6585
    500 : 'Internal Server Error',
    501 : 'Not Implemented',
    502 : 'Bad Gateway',
    503 : 'Service Unavailable',
    504 : 'Gateway Time-out',
    505 : 'HTTP Version Not Supported',
    506 : 'Variant Also Negotiates',    // RFC 2295
    507 : 'Insufficient Storage',       // RFC 4918
    509 : 'Bandwidth Limit Exceeded',
    510 : 'Not Extended',               // RFC 2774
    511 : 'Network Authentication Required' // RFC 6585
};
},{"./lib/request":38,"events":36,"url":61}],38:[function(require,module,exports){
var Stream = require('stream');
var Response = require('./response');
var Base64 = require('Base64');
var inherits = require('inherits');

var Request = module.exports = function (xhr, params) {
    var self = this;
    self.writable = true;
    self.xhr = xhr;
    self.body = [];
    
    self.uri = (params.protocol || 'http:') + '//'
        + params.host
        + (params.port ? ':' + params.port : '')
        + (params.path || '/')
    ;
    
    if (typeof params.withCredentials === 'undefined') {
        params.withCredentials = true;
    }

    try { xhr.withCredentials = params.withCredentials }
    catch (e) {}
    
    if (params.responseType) try { xhr.responseType = params.responseType }
    catch (e) {}
    
    xhr.open(
        params.method || 'GET',
        self.uri,
        true
    );

    xhr.onerror = function(event) {
        self.emit('error', new Error('Network error'));
    };

    self._headers = {};
    
    if (params.headers) {
        var keys = objectKeys(params.headers);
        for (var i = 0; i < keys.length; i++) {
            var key = keys[i];
            if (!self.isSafeRequestHeader(key)) continue;
            var value = params.headers[key];
            self.setHeader(key, value);
        }
    }
    
    if (params.auth) {
        //basic auth
        this.setHeader('Authorization', 'Basic ' + Base64.btoa(params.auth));
    }

    var res = new Response;
    res.on('close', function () {
        self.emit('close');
    });
    
    res.on('ready', function () {
        self.emit('response', res);
    });

    res.on('error', function (err) {
        self.emit('error', err);
    });
    
    xhr.onreadystatechange = function () {
        // Fix for IE9 bug
        // SCRIPT575: Could not complete the operation due to error c00c023f
        // It happens when a request is aborted, calling the success callback anyway with readyState === 4
        if (xhr.__aborted) return;
        res.handle(xhr);
    };
};

inherits(Request, Stream);

Request.prototype.setHeader = function (key, value) {
    this._headers[key.toLowerCase()] = value
};

Request.prototype.getHeader = function (key) {
    return this._headers[key.toLowerCase()]
};

Request.prototype.removeHeader = function (key) {
    delete this._headers[key.toLowerCase()]
};

Request.prototype.write = function (s) {
    this.body.push(s);
};

Request.prototype.destroy = function (s) {
    this.xhr.__aborted = true;
    this.xhr.abort();
    this.emit('close');
};

Request.prototype.end = function (s) {
    if (s !== undefined) this.body.push(s);

    var keys = objectKeys(this._headers);
    for (var i = 0; i < keys.length; i++) {
        var key = keys[i];
        var value = this._headers[key];
        if (isArray(value)) {
            for (var j = 0; j < value.length; j++) {
                this.xhr.setRequestHeader(key, value[j]);
            }
        }
        else this.xhr.setRequestHeader(key, value)
    }

    if (this.body.length === 0) {
        this.xhr.send('');
    }
    else if (typeof this.body[0] === 'string') {
        this.xhr.send(this.body.join(''));
    }
    else if (isArray(this.body[0])) {
        var body = [];
        for (var i = 0; i < this.body.length; i++) {
            body.push.apply(body, this.body[i]);
        }
        this.xhr.send(body);
    }
    else if (/Array/.test(Object.prototype.toString.call(this.body[0]))) {
        var len = 0;
        for (var i = 0; i < this.body.length; i++) {
            len += this.body[i].length;
        }
        var body = new(this.body[0].constructor)(len);
        var k = 0;
        
        for (var i = 0; i < this.body.length; i++) {
            var b = this.body[i];
            for (var j = 0; j < b.length; j++) {
                body[k++] = b[j];
            }
        }
        this.xhr.send(body);
    }
    else if (isXHR2Compatible(this.body[0])) {
        this.xhr.send(this.body[0]);
    }
    else {
        var body = '';
        for (var i = 0; i < this.body.length; i++) {
            body += this.body[i].toString();
        }
        this.xhr.send(body);
    }
};

// Taken from http://dxr.mozilla.org/mozilla/mozilla-central/content/base/src/nsXMLHttpRequest.cpp.html
Request.unsafeHeaders = [
    "accept-charset",
    "accept-encoding",
    "access-control-request-headers",
    "access-control-request-method",
    "connection",
    "content-length",
    "cookie",
    "cookie2",
    "content-transfer-encoding",
    "date",
    "expect",
    "host",
    "keep-alive",
    "origin",
    "referer",
    "te",
    "trailer",
    "transfer-encoding",
    "upgrade",
    "user-agent",
    "via"
];

Request.prototype.isSafeRequestHeader = function (headerName) {
    if (!headerName) return false;
    return indexOf(Request.unsafeHeaders, headerName.toLowerCase()) === -1;
};

var objectKeys = Object.keys || function (obj) {
    var keys = [];
    for (var key in obj) keys.push(key);
    return keys;
};

var isArray = Array.isArray || function (xs) {
    return Object.prototype.toString.call(xs) === '[object Array]';
};

var indexOf = function (xs, x) {
    if (xs.indexOf) return xs.indexOf(x);
    for (var i = 0; i < xs.length; i++) {
        if (xs[i] === x) return i;
    }
    return -1;
};

var isXHR2Compatible = function (obj) {
    if (typeof Blob !== 'undefined' && obj instanceof Blob) return true;
    if (typeof ArrayBuffer !== 'undefined' && obj instanceof ArrayBuffer) return true;
    if (typeof FormData !== 'undefined' && obj instanceof FormData) return true;
};

},{"./response":39,"Base64":40,"inherits":42,"stream":59}],39:[function(require,module,exports){
var Stream = require('stream');
var util = require('util');

var Response = module.exports = function (res) {
    this.offset = 0;
    this.readable = true;
};

util.inherits(Response, Stream);

var capable = {
    streaming : true,
    status2 : true
};

function parseHeaders (res) {
    var lines = res.getAllResponseHeaders().split(/\r?\n/);
    var headers = {};
    for (var i = 0; i < lines.length; i++) {
        var line = lines[i];
        if (line === '') continue;
        
        var m = line.match(/^([^:]+):\s*(.*)/);
        if (m) {
            var key = m[1].toLowerCase(), value = m[2];
            
            if (headers[key] !== undefined) {
            
                if (isArray(headers[key])) {
                    headers[key].push(value);
                }
                else {
                    headers[key] = [ headers[key], value ];
                }
            }
            else {
                headers[key] = value;
            }
        }
        else {
            headers[line] = true;
        }
    }
    return headers;
}

Response.prototype.getResponse = function (xhr) {
    var respType = String(xhr.responseType).toLowerCase();
    if (respType === 'blob') return xhr.responseBlob || xhr.response;
    if (respType === 'arraybuffer') return xhr.response;
    return xhr.responseText;
}

Response.prototype.getHeader = function (key) {
    return this.headers[key.toLowerCase()];
};

Response.prototype.handle = function (res) {
    if (res.readyState === 2 && capable.status2) {
        try {
            this.statusCode = res.status;
            this.headers = parseHeaders(res);
        }
        catch (err) {
            capable.status2 = false;
        }
        
        if (capable.status2) {
            this.emit('ready');
        }
    }
    else if (capable.streaming && res.readyState === 3) {
        try {
            if (!this.statusCode) {
                this.statusCode = res.status;
                this.headers = parseHeaders(res);
                this.emit('ready');
            }
        }
        catch (err) {}
        
        try {
            this._emitData(res);
        }
        catch (err) {
            capable.streaming = false;
        }
    }
    else if (res.readyState === 4) {
        if (!this.statusCode) {
            this.statusCode = res.status;
            this.emit('ready');
        }
        this._emitData(res);
        
        if (res.error) {
            this.emit('error', this.getResponse(res));
        }
        else this.emit('end');
        
        this.emit('close');
    }
};

Response.prototype._emitData = function (res) {
    var respBody = this.getResponse(res);
    if (respBody.toString().match(/ArrayBuffer/)) {
        this.emit('data', new Uint8Array(respBody, this.offset));
        this.offset = respBody.byteLength;
        return;
    }
    if (respBody.length > this.offset) {
        this.emit('data', respBody.slice(this.offset));
        this.offset = respBody.length;
    }
};

var isArray = Array.isArray || function (xs) {
    return Object.prototype.toString.call(xs) === '[object Array]';
};

},{"stream":59,"util":63}],40:[function(require,module,exports){
;(function () {

  var object = typeof exports != 'undefined' ? exports : this; // #8: web workers
  var chars = 'ABCDEFGHIJKLMNOPQRSTUVWXYZabcdefghijklmnopqrstuvwxyz0123456789+/=';

  function InvalidCharacterError(message) {
    this.message = message;
  }
  InvalidCharacterError.prototype = new Error;
  InvalidCharacterError.prototype.name = 'InvalidCharacterError';

  // encoder
  // [https://gist.github.com/999166] by [https://github.com/nignag]
  object.btoa || (
  object.btoa = function (input) {
    for (
      // initialize result and counter
      var block, charCode, idx = 0, map = chars, output = '';
      // if the next input index does not exist:
      //   change the mapping table to "="
      //   check if d has no fractional digits
      input.charAt(idx | 0) || (map = '=', idx % 1);
      // "8 - idx % 1 * 8" generates the sequence 2, 4, 6, 8
      output += map.charAt(63 & block >> 8 - idx % 1 * 8)
    ) {
      charCode = input.charCodeAt(idx += 3/4);
      if (charCode > 0xFF) {
        throw new InvalidCharacterError("'btoa' failed: The string to be encoded contains characters outside of the Latin1 range.");
      }
      block = block << 8 | charCode;
    }
    return output;
  });

  // decoder
  // [https://gist.github.com/1020396] by [https://github.com/atk]
  object.atob || (
  object.atob = function (input) {
    input = input.replace(/=+$/, '');
    if (input.length % 4 == 1) {
      throw new InvalidCharacterError("'atob' failed: The string to be decoded is not correctly encoded.");
    }
    for (
      // initialize result and counters
      var bc = 0, bs, buffer, idx = 0, output = '';
      // get next character
      buffer = input.charAt(idx++);
      // character found in table? initialize bit storage and add its ascii value;
      ~buffer && (bs = bc % 4 ? bs * 64 + buffer : buffer,
        // and if not first of each 4 characters,
        // convert the first 8 bits to one ascii character
        bc++ % 4) ? output += String.fromCharCode(255 & bs >> (-2 * bc & 6)) : 0
    ) {
      // try to find character in table (0-63, not found => -1)
      buffer = chars.indexOf(buffer);
    }
    return output;
  });

}());

},{}],41:[function(require,module,exports){
var http = require('http');

var https = module.exports;

for (var key in http) {
    if (http.hasOwnProperty(key)) https[key] = http[key];
};

https.request = function (params, cb) {
    if (!params) params = {};
    params.scheme = 'https';
    return http.request.call(this, params, cb);
}

},{"http":37}],42:[function(require,module,exports){
if (typeof Object.create === 'function') {
  // implementation from standard node.js 'util' module
  module.exports = function inherits(ctor, superCtor) {
    ctor.super_ = superCtor
    ctor.prototype = Object.create(superCtor.prototype, {
      constructor: {
        value: ctor,
        enumerable: false,
        writable: true,
        configurable: true
      }
    });
  };
} else {
  // old school shim for old browsers
  module.exports = function inherits(ctor, superCtor) {
    ctor.super_ = superCtor
    var TempCtor = function () {}
    TempCtor.prototype = superCtor.prototype
    ctor.prototype = new TempCtor()
    ctor.prototype.constructor = ctor
  }
}

},{}],43:[function(require,module,exports){
module.exports = Array.isArray || function (arr) {
  return Object.prototype.toString.call(arr) == '[object Array]';
};

},{}],44:[function(require,module,exports){
/*! http://mths.be/punycode v1.2.4 by @mathias */
;(function(root) {

	/** Detect free variables */
	var freeExports = typeof exports == 'object' && exports;
	var freeModule = typeof module == 'object' && module &&
		module.exports == freeExports && module;
	var freeGlobal = typeof global == 'object' && global;
	if (freeGlobal.global === freeGlobal || freeGlobal.window === freeGlobal) {
		root = freeGlobal;
	}

	/**
	 * The `punycode` object.
	 * @name punycode
	 * @type Object
	 */
	var punycode,

	/** Highest positive signed 32-bit float value */
	maxInt = 2147483647, // aka. 0x7FFFFFFF or 2^31-1

	/** Bootstring parameters */
	base = 36,
	tMin = 1,
	tMax = 26,
	skew = 38,
	damp = 700,
	initialBias = 72,
	initialN = 128, // 0x80
	delimiter = '-', // '\x2D'

	/** Regular expressions */
	regexPunycode = /^xn--/,
	regexNonASCII = /[^ -~]/, // unprintable ASCII chars + non-ASCII chars
	regexSeparators = /\x2E|\u3002|\uFF0E|\uFF61/g, // RFC 3490 separators

	/** Error messages */
	errors = {
		'overflow': 'Overflow: input needs wider integers to process',
		'not-basic': 'Illegal input >= 0x80 (not a basic code point)',
		'invalid-input': 'Invalid input'
	},

	/** Convenience shortcuts */
	baseMinusTMin = base - tMin,
	floor = Math.floor,
	stringFromCharCode = String.fromCharCode,

	/** Temporary variable */
	key;

	/*--------------------------------------------------------------------------*/

	/**
	 * A generic error utility function.
	 * @private
	 * @param {String} type The error type.
	 * @returns {Error} Throws a `RangeError` with the applicable error message.
	 */
	function error(type) {
		throw RangeError(errors[type]);
	}

	/**
	 * A generic `Array#map` utility function.
	 * @private
	 * @param {Array} array The array to iterate over.
	 * @param {Function} callback The function that gets called for every array
	 * item.
	 * @returns {Array} A new array of values returned by the callback function.
	 */
	function map(array, fn) {
		var length = array.length;
		while (length--) {
			array[length] = fn(array[length]);
		}
		return array;
	}

	/**
	 * A simple `Array#map`-like wrapper to work with domain name strings.
	 * @private
	 * @param {String} domain The domain name.
	 * @param {Function} callback The function that gets called for every
	 * character.
	 * @returns {Array} A new string of characters returned by the callback
	 * function.
	 */
	function mapDomain(string, fn) {
		return map(string.split(regexSeparators), fn).join('.');
	}

	/**
	 * Creates an array containing the numeric code points of each Unicode
	 * character in the string. While JavaScript uses UCS-2 internally,
	 * this function will convert a pair of surrogate halves (each of which
	 * UCS-2 exposes as separate characters) into a single code point,
	 * matching UTF-16.
	 * @see `punycode.ucs2.encode`
	 * @see <http://mathiasbynens.be/notes/javascript-encoding>
	 * @memberOf punycode.ucs2
	 * @name decode
	 * @param {String} string The Unicode input string (UCS-2).
	 * @returns {Array} The new array of code points.
	 */
	function ucs2decode(string) {
		var output = [],
		    counter = 0,
		    length = string.length,
		    value,
		    extra;
		while (counter < length) {
			value = string.charCodeAt(counter++);
			if (value >= 0xD800 && value <= 0xDBFF && counter < length) {
				// high surrogate, and there is a next character
				extra = string.charCodeAt(counter++);
				if ((extra & 0xFC00) == 0xDC00) { // low surrogate
					output.push(((value & 0x3FF) << 10) + (extra & 0x3FF) + 0x10000);
				} else {
					// unmatched surrogate; only append this code unit, in case the next
					// code unit is the high surrogate of a surrogate pair
					output.push(value);
					counter--;
				}
			} else {
				output.push(value);
			}
		}
		return output;
	}

	/**
	 * Creates a string based on an array of numeric code points.
	 * @see `punycode.ucs2.decode`
	 * @memberOf punycode.ucs2
	 * @name encode
	 * @param {Array} codePoints The array of numeric code points.
	 * @returns {String} The new Unicode string (UCS-2).
	 */
	function ucs2encode(array) {
		return map(array, function(value) {
			var output = '';
			if (value > 0xFFFF) {
				value -= 0x10000;
				output += stringFromCharCode(value >>> 10 & 0x3FF | 0xD800);
				value = 0xDC00 | value & 0x3FF;
			}
			output += stringFromCharCode(value);
			return output;
		}).join('');
	}

	/**
	 * Converts a basic code point into a digit/integer.
	 * @see `digitToBasic()`
	 * @private
	 * @param {Number} codePoint The basic numeric code point value.
	 * @returns {Number} The numeric value of a basic code point (for use in
	 * representing integers) in the range `0` to `base - 1`, or `base` if
	 * the code point does not represent a value.
	 */
	function basicToDigit(codePoint) {
		if (codePoint - 48 < 10) {
			return codePoint - 22;
		}
		if (codePoint - 65 < 26) {
			return codePoint - 65;
		}
		if (codePoint - 97 < 26) {
			return codePoint - 97;
		}
		return base;
	}

	/**
	 * Converts a digit/integer into a basic code point.
	 * @see `basicToDigit()`
	 * @private
	 * @param {Number} digit The numeric value of a basic code point.
	 * @returns {Number} The basic code point whose value (when used for
	 * representing integers) is `digit`, which needs to be in the range
	 * `0` to `base - 1`. If `flag` is non-zero, the uppercase form is
	 * used; else, the lowercase form is used. The behavior is undefined
	 * if `flag` is non-zero and `digit` has no uppercase form.
	 */
	function digitToBasic(digit, flag) {
		//  0..25 map to ASCII a..z or A..Z
		// 26..35 map to ASCII 0..9
		return digit + 22 + 75 * (digit < 26) - ((flag != 0) << 5);
	}

	/**
	 * Bias adaptation function as per section 3.4 of RFC 3492.
	 * http://tools.ietf.org/html/rfc3492#section-3.4
	 * @private
	 */
	function adapt(delta, numPoints, firstTime) {
		var k = 0;
		delta = firstTime ? floor(delta / damp) : delta >> 1;
		delta += floor(delta / numPoints);
		for (/* no initialization */; delta > baseMinusTMin * tMax >> 1; k += base) {
			delta = floor(delta / baseMinusTMin);
		}
		return floor(k + (baseMinusTMin + 1) * delta / (delta + skew));
	}

	/**
	 * Converts a Punycode string of ASCII-only symbols to a string of Unicode
	 * symbols.
	 * @memberOf punycode
	 * @param {String} input The Punycode string of ASCII-only symbols.
	 * @returns {String} The resulting string of Unicode symbols.
	 */
	function decode(input) {
		// Don't use UCS-2
		var output = [],
		    inputLength = input.length,
		    out,
		    i = 0,
		    n = initialN,
		    bias = initialBias,
		    basic,
		    j,
		    index,
		    oldi,
		    w,
		    k,
		    digit,
		    t,
		    /** Cached calculation results */
		    baseMinusT;

		// Handle the basic code points: let `basic` be the number of input code
		// points before the last delimiter, or `0` if there is none, then copy
		// the first basic code points to the output.

		basic = input.lastIndexOf(delimiter);
		if (basic < 0) {
			basic = 0;
		}

		for (j = 0; j < basic; ++j) {
			// if it's not a basic code point
			if (input.charCodeAt(j) >= 0x80) {
				error('not-basic');
			}
			output.push(input.charCodeAt(j));
		}

		// Main decoding loop: start just after the last delimiter if any basic code
		// points were copied; start at the beginning otherwise.

		for (index = basic > 0 ? basic + 1 : 0; index < inputLength; /* no final expression */) {

			// `index` is the index of the next character to be consumed.
			// Decode a generalized variable-length integer into `delta`,
			// which gets added to `i`. The overflow checking is easier
			// if we increase `i` as we go, then subtract off its starting
			// value at the end to obtain `delta`.
			for (oldi = i, w = 1, k = base; /* no condition */; k += base) {

				if (index >= inputLength) {
					error('invalid-input');
				}

				digit = basicToDigit(input.charCodeAt(index++));

				if (digit >= base || digit > floor((maxInt - i) / w)) {
					error('overflow');
				}

				i += digit * w;
				t = k <= bias ? tMin : (k >= bias + tMax ? tMax : k - bias);

				if (digit < t) {
					break;
				}

				baseMinusT = base - t;
				if (w > floor(maxInt / baseMinusT)) {
					error('overflow');
				}

				w *= baseMinusT;

			}

			out = output.length + 1;
			bias = adapt(i - oldi, out, oldi == 0);

			// `i` was supposed to wrap around from `out` to `0`,
			// incrementing `n` each time, so we'll fix that now:
			if (floor(i / out) > maxInt - n) {
				error('overflow');
			}

			n += floor(i / out);
			i %= out;

			// Insert `n` at position `i` of the output
			output.splice(i++, 0, n);

		}

		return ucs2encode(output);
	}

	/**
	 * Converts a string of Unicode symbols to a Punycode string of ASCII-only
	 * symbols.
	 * @memberOf punycode
	 * @param {String} input The string of Unicode symbols.
	 * @returns {String} The resulting Punycode string of ASCII-only symbols.
	 */
	function encode(input) {
		var n,
		    delta,
		    handledCPCount,
		    basicLength,
		    bias,
		    j,
		    m,
		    q,
		    k,
		    t,
		    currentValue,
		    output = [],
		    /** `inputLength` will hold the number of code points in `input`. */
		    inputLength,
		    /** Cached calculation results */
		    handledCPCountPlusOne,
		    baseMinusT,
		    qMinusT;

		// Convert the input in UCS-2 to Unicode
		input = ucs2decode(input);

		// Cache the length
		inputLength = input.length;

		// Initialize the state
		n = initialN;
		delta = 0;
		bias = initialBias;

		// Handle the basic code points
		for (j = 0; j < inputLength; ++j) {
			currentValue = input[j];
			if (currentValue < 0x80) {
				output.push(stringFromCharCode(currentValue));
			}
		}

		handledCPCount = basicLength = output.length;

		// `handledCPCount` is the number of code points that have been handled;
		// `basicLength` is the number of basic code points.

		// Finish the basic string - if it is not empty - with a delimiter
		if (basicLength) {
			output.push(delimiter);
		}

		// Main encoding loop:
		while (handledCPCount < inputLength) {

			// All non-basic code points < n have been handled already. Find the next
			// larger one:
			for (m = maxInt, j = 0; j < inputLength; ++j) {
				currentValue = input[j];
				if (currentValue >= n && currentValue < m) {
					m = currentValue;
				}
			}

			// Increase `delta` enough to advance the decoder's <n,i> state to <m,0>,
			// but guard against overflow
			handledCPCountPlusOne = handledCPCount + 1;
			if (m - n > floor((maxInt - delta) / handledCPCountPlusOne)) {
				error('overflow');
			}

			delta += (m - n) * handledCPCountPlusOne;
			n = m;

			for (j = 0; j < inputLength; ++j) {
				currentValue = input[j];

				if (currentValue < n && ++delta > maxInt) {
					error('overflow');
				}

				if (currentValue == n) {
					// Represent delta as a generalized variable-length integer
					for (q = delta, k = base; /* no condition */; k += base) {
						t = k <= bias ? tMin : (k >= bias + tMax ? tMax : k - bias);
						if (q < t) {
							break;
						}
						qMinusT = q - t;
						baseMinusT = base - t;
						output.push(
							stringFromCharCode(digitToBasic(t + qMinusT % baseMinusT, 0))
						);
						q = floor(qMinusT / baseMinusT);
					}

					output.push(stringFromCharCode(digitToBasic(q, 0)));
					bias = adapt(delta, handledCPCountPlusOne, handledCPCount == basicLength);
					delta = 0;
					++handledCPCount;
				}
			}

			++delta;
			++n;

		}
		return output.join('');
	}

	/**
	 * Converts a Punycode string representing a domain name to Unicode. Only the
	 * Punycoded parts of the domain name will be converted, i.e. it doesn't
	 * matter if you call it on a string that has already been converted to
	 * Unicode.
	 * @memberOf punycode
	 * @param {String} domain The Punycode domain name to convert to Unicode.
	 * @returns {String} The Unicode representation of the given Punycode
	 * string.
	 */
	function toUnicode(domain) {
		return mapDomain(domain, function(string) {
			return regexPunycode.test(string)
				? decode(string.slice(4).toLowerCase())
				: string;
		});
	}

	/**
	 * Converts a Unicode string representing a domain name to Punycode. Only the
	 * non-ASCII parts of the domain name will be converted, i.e. it doesn't
	 * matter if you call it with a domain that's already in ASCII.
	 * @memberOf punycode
	 * @param {String} domain The domain name to convert, as a Unicode string.
	 * @returns {String} The Punycode representation of the given domain name.
	 */
	function toASCII(domain) {
		return mapDomain(domain, function(string) {
			return regexNonASCII.test(string)
				? 'xn--' + encode(string)
				: string;
		});
	}

	/*--------------------------------------------------------------------------*/

	/** Define the public API */
	punycode = {
		/**
		 * A string representing the current Punycode.js version number.
		 * @memberOf punycode
		 * @type String
		 */
		'version': '1.2.4',
		/**
		 * An object of methods to convert from JavaScript's internal character
		 * representation (UCS-2) to Unicode code points, and back.
		 * @see <http://mathiasbynens.be/notes/javascript-encoding>
		 * @memberOf punycode
		 * @type Object
		 */
		'ucs2': {
			'decode': ucs2decode,
			'encode': ucs2encode
		},
		'decode': decode,
		'encode': encode,
		'toASCII': toASCII,
		'toUnicode': toUnicode
	};

	/** Expose `punycode` */
	// Some AMD build optimizers, like r.js, check for specific condition patterns
	// like the following:
	if (
		typeof define == 'function' &&
		typeof define.amd == 'object' &&
		define.amd
	) {
		define('punycode', function() {
			return punycode;
		});
	} else if (freeExports && !freeExports.nodeType) {
		if (freeModule) { // in Node.js or RingoJS v0.8.0+
			freeModule.exports = punycode;
		} else { // in Narwhal or RingoJS v0.7.0-
			for (key in punycode) {
				punycode.hasOwnProperty(key) && (freeExports[key] = punycode[key]);
			}
		}
	} else { // in Rhino or a web browser
		root.punycode = punycode;
	}

}(this));

},{}],45:[function(require,module,exports){
// Copyright Joyent, Inc. and other Node contributors.
//
// Permission is hereby granted, free of charge, to any person obtaining a
// copy of this software and associated documentation files (the
// "Software"), to deal in the Software without restriction, including
// without limitation the rights to use, copy, modify, merge, publish,
// distribute, sublicense, and/or sell copies of the Software, and to permit
// persons to whom the Software is furnished to do so, subject to the
// following conditions:
//
// The above copyright notice and this permission notice shall be included
// in all copies or substantial portions of the Software.
//
// THE SOFTWARE IS PROVIDED "AS IS", WITHOUT WARRANTY OF ANY KIND, EXPRESS
// OR IMPLIED, INCLUDING BUT NOT LIMITED TO THE WARRANTIES OF
// MERCHANTABILITY, FITNESS FOR A PARTICULAR PURPOSE AND NONINFRINGEMENT. IN
// NO EVENT SHALL THE AUTHORS OR COPYRIGHT HOLDERS BE LIABLE FOR ANY CLAIM,
// DAMAGES OR OTHER LIABILITY, WHETHER IN AN ACTION OF CONTRACT, TORT OR
// OTHERWISE, ARISING FROM, OUT OF OR IN CONNECTION WITH THE SOFTWARE OR THE
// USE OR OTHER DEALINGS IN THE SOFTWARE.

'use strict';

// If obj.hasOwnProperty has been overridden, then calling
// obj.hasOwnProperty(prop) will break.
// See: https://github.com/joyent/node/issues/1707
function hasOwnProperty(obj, prop) {
  return Object.prototype.hasOwnProperty.call(obj, prop);
}

module.exports = function(qs, sep, eq, options) {
  sep = sep || '&';
  eq = eq || '=';
  var obj = {};

  if (typeof qs !== 'string' || qs.length === 0) {
    return obj;
  }

  var regexp = /\+/g;
  qs = qs.split(sep);

  var maxKeys = 1000;
  if (options && typeof options.maxKeys === 'number') {
    maxKeys = options.maxKeys;
  }

  var len = qs.length;
  // maxKeys <= 0 means that we should not limit keys count
  if (maxKeys > 0 && len > maxKeys) {
    len = maxKeys;
  }

  for (var i = 0; i < len; ++i) {
    var x = qs[i].replace(regexp, '%20'),
        idx = x.indexOf(eq),
        kstr, vstr, k, v;

    if (idx >= 0) {
      kstr = x.substr(0, idx);
      vstr = x.substr(idx + 1);
    } else {
      kstr = x;
      vstr = '';
    }

    k = decodeURIComponent(kstr);
    v = decodeURIComponent(vstr);

    if (!hasOwnProperty(obj, k)) {
      obj[k] = v;
    } else if (isArray(obj[k])) {
      obj[k].push(v);
    } else {
      obj[k] = [obj[k], v];
    }
  }

  return obj;
};

var isArray = Array.isArray || function (xs) {
  return Object.prototype.toString.call(xs) === '[object Array]';
};

},{}],46:[function(require,module,exports){
// Copyright Joyent, Inc. and other Node contributors.
//
// Permission is hereby granted, free of charge, to any person obtaining a
// copy of this software and associated documentation files (the
// "Software"), to deal in the Software without restriction, including
// without limitation the rights to use, copy, modify, merge, publish,
// distribute, sublicense, and/or sell copies of the Software, and to permit
// persons to whom the Software is furnished to do so, subject to the
// following conditions:
//
// The above copyright notice and this permission notice shall be included
// in all copies or substantial portions of the Software.
//
// THE SOFTWARE IS PROVIDED "AS IS", WITHOUT WARRANTY OF ANY KIND, EXPRESS
// OR IMPLIED, INCLUDING BUT NOT LIMITED TO THE WARRANTIES OF
// MERCHANTABILITY, FITNESS FOR A PARTICULAR PURPOSE AND NONINFRINGEMENT. IN
// NO EVENT SHALL THE AUTHORS OR COPYRIGHT HOLDERS BE LIABLE FOR ANY CLAIM,
// DAMAGES OR OTHER LIABILITY, WHETHER IN AN ACTION OF CONTRACT, TORT OR
// OTHERWISE, ARISING FROM, OUT OF OR IN CONNECTION WITH THE SOFTWARE OR THE
// USE OR OTHER DEALINGS IN THE SOFTWARE.

'use strict';

var stringifyPrimitive = function(v) {
  switch (typeof v) {
    case 'string':
      return v;

    case 'boolean':
      return v ? 'true' : 'false';

    case 'number':
      return isFinite(v) ? v : '';

    default:
      return '';
  }
};

module.exports = function(obj, sep, eq, name) {
  sep = sep || '&';
  eq = eq || '=';
  if (obj === null) {
    obj = undefined;
  }

  if (typeof obj === 'object') {
    return map(objectKeys(obj), function(k) {
      var ks = encodeURIComponent(stringifyPrimitive(k)) + eq;
      if (isArray(obj[k])) {
        return map(obj[k], function(v) {
          return ks + encodeURIComponent(stringifyPrimitive(v));
        }).join(sep);
      } else {
        return ks + encodeURIComponent(stringifyPrimitive(obj[k]));
      }
    }).join(sep);

  }

  if (!name) return '';
  return encodeURIComponent(stringifyPrimitive(name)) + eq +
         encodeURIComponent(stringifyPrimitive(obj));
};

var isArray = Array.isArray || function (xs) {
  return Object.prototype.toString.call(xs) === '[object Array]';
};

function map (xs, f) {
  if (xs.map) return xs.map(f);
  var res = [];
  for (var i = 0; i < xs.length; i++) {
    res.push(f(xs[i], i));
  }
  return res;
}

var objectKeys = Object.keys || function (obj) {
  var res = [];
  for (var key in obj) {
    if (Object.prototype.hasOwnProperty.call(obj, key)) res.push(key);
  }
  return res;
};

},{}],47:[function(require,module,exports){
'use strict';

exports.decode = exports.parse = require('./decode');
exports.encode = exports.stringify = require('./encode');

},{"./decode":45,"./encode":46}],48:[function(require,module,exports){
module.exports = require("./lib/_stream_duplex.js")

},{"./lib/_stream_duplex.js":49}],49:[function(require,module,exports){
// Copyright Joyent, Inc. and other Node contributors.
//
// Permission is hereby granted, free of charge, to any person obtaining a
// copy of this software and associated documentation files (the
// "Software"), to deal in the Software without restriction, including
// without limitation the rights to use, copy, modify, merge, publish,
// distribute, sublicense, and/or sell copies of the Software, and to permit
// persons to whom the Software is furnished to do so, subject to the
// following conditions:
//
// The above copyright notice and this permission notice shall be included
// in all copies or substantial portions of the Software.
//
// THE SOFTWARE IS PROVIDED "AS IS", WITHOUT WARRANTY OF ANY KIND, EXPRESS
// OR IMPLIED, INCLUDING BUT NOT LIMITED TO THE WARRANTIES OF
// MERCHANTABILITY, FITNESS FOR A PARTICULAR PURPOSE AND NONINFRINGEMENT. IN
// NO EVENT SHALL THE AUTHORS OR COPYRIGHT HOLDERS BE LIABLE FOR ANY CLAIM,
// DAMAGES OR OTHER LIABILITY, WHETHER IN AN ACTION OF CONTRACT, TORT OR
// OTHERWISE, ARISING FROM, OUT OF OR IN CONNECTION WITH THE SOFTWARE OR THE
// USE OR OTHER DEALINGS IN THE SOFTWARE.

// a duplex stream is just a stream that is both readable and writable.
// Since JS doesn't have multiple prototypal inheritance, this class
// prototypally inherits from Readable, and then parasitically from
// Writable.

module.exports = Duplex;

/*<replacement>*/
var objectKeys = Object.keys || function (obj) {
  var keys = [];
  for (var key in obj) keys.push(key);
  return keys;
}
/*</replacement>*/


/*<replacement>*/
var util = require('core-util-is');
util.inherits = require('inherits');
/*</replacement>*/

var Readable = require('./_stream_readable');
var Writable = require('./_stream_writable');

util.inherits(Duplex, Readable);

forEach(objectKeys(Writable.prototype), function(method) {
  if (!Duplex.prototype[method])
    Duplex.prototype[method] = Writable.prototype[method];
});

function Duplex(options) {
  if (!(this instanceof Duplex))
    return new Duplex(options);

  Readable.call(this, options);
  Writable.call(this, options);

  if (options && options.readable === false)
    this.readable = false;

  if (options && options.writable === false)
    this.writable = false;

  this.allowHalfOpen = true;
  if (options && options.allowHalfOpen === false)
    this.allowHalfOpen = false;

  this.once('end', onend);
}

// the no-half-open enforcer
function onend() {
  // if we allow half-open state, or if the writable side ended,
  // then we're ok.
  if (this.allowHalfOpen || this._writableState.ended)
    return;

  // no more data can be written.
  // But allow more writes to happen in this tick.
  process.nextTick(this.end.bind(this));
}

function forEach (xs, f) {
  for (var i = 0, l = xs.length; i < l; i++) {
    f(xs[i], i);
  }
}

},{"./_stream_readable":51,"./_stream_writable":53,"core-util-is":54,"inherits":42}],50:[function(require,module,exports){
// Copyright Joyent, Inc. and other Node contributors.
//
// Permission is hereby granted, free of charge, to any person obtaining a
// copy of this software and associated documentation files (the
// "Software"), to deal in the Software without restriction, including
// without limitation the rights to use, copy, modify, merge, publish,
// distribute, sublicense, and/or sell copies of the Software, and to permit
// persons to whom the Software is furnished to do so, subject to the
// following conditions:
//
// The above copyright notice and this permission notice shall be included
// in all copies or substantial portions of the Software.
//
// THE SOFTWARE IS PROVIDED "AS IS", WITHOUT WARRANTY OF ANY KIND, EXPRESS
// OR IMPLIED, INCLUDING BUT NOT LIMITED TO THE WARRANTIES OF
// MERCHANTABILITY, FITNESS FOR A PARTICULAR PURPOSE AND NONINFRINGEMENT. IN
// NO EVENT SHALL THE AUTHORS OR COPYRIGHT HOLDERS BE LIABLE FOR ANY CLAIM,
// DAMAGES OR OTHER LIABILITY, WHETHER IN AN ACTION OF CONTRACT, TORT OR
// OTHERWISE, ARISING FROM, OUT OF OR IN CONNECTION WITH THE SOFTWARE OR THE
// USE OR OTHER DEALINGS IN THE SOFTWARE.

// a passthrough stream.
// basically just the most minimal sort of Transform stream.
// Every written chunk gets output as-is.

module.exports = PassThrough;

var Transform = require('./_stream_transform');

/*<replacement>*/
var util = require('core-util-is');
util.inherits = require('inherits');
/*</replacement>*/

util.inherits(PassThrough, Transform);

function PassThrough(options) {
  if (!(this instanceof PassThrough))
    return new PassThrough(options);

  Transform.call(this, options);
}

PassThrough.prototype._transform = function(chunk, encoding, cb) {
  cb(null, chunk);
};

},{"./_stream_transform":52,"core-util-is":54,"inherits":42}],51:[function(require,module,exports){
// Copyright Joyent, Inc. and other Node contributors.
//
// Permission is hereby granted, free of charge, to any person obtaining a
// copy of this software and associated documentation files (the
// "Software"), to deal in the Software without restriction, including
// without limitation the rights to use, copy, modify, merge, publish,
// distribute, sublicense, and/or sell copies of the Software, and to permit
// persons to whom the Software is furnished to do so, subject to the
// following conditions:
//
// The above copyright notice and this permission notice shall be included
// in all copies or substantial portions of the Software.
//
// THE SOFTWARE IS PROVIDED "AS IS", WITHOUT WARRANTY OF ANY KIND, EXPRESS
// OR IMPLIED, INCLUDING BUT NOT LIMITED TO THE WARRANTIES OF
// MERCHANTABILITY, FITNESS FOR A PARTICULAR PURPOSE AND NONINFRINGEMENT. IN
// NO EVENT SHALL THE AUTHORS OR COPYRIGHT HOLDERS BE LIABLE FOR ANY CLAIM,
// DAMAGES OR OTHER LIABILITY, WHETHER IN AN ACTION OF CONTRACT, TORT OR
// OTHERWISE, ARISING FROM, OUT OF OR IN CONNECTION WITH THE SOFTWARE OR THE
// USE OR OTHER DEALINGS IN THE SOFTWARE.

module.exports = Readable;

/*<replacement>*/
var isArray = require('isarray');
/*</replacement>*/


/*<replacement>*/
var Buffer = require('buffer').Buffer;
/*</replacement>*/

Readable.ReadableState = ReadableState;

var EE = require('events').EventEmitter;

/*<replacement>*/
if (!EE.listenerCount) EE.listenerCount = function(emitter, type) {
  return emitter.listeners(type).length;
};
/*</replacement>*/

var Stream = require('stream');

/*<replacement>*/
var util = require('core-util-is');
util.inherits = require('inherits');
/*</replacement>*/

var StringDecoder;


/*<replacement>*/
var debug = require('util');
if (debug && debug.debuglog) {
  debug = debug.debuglog('stream');
} else {
  debug = function () {};
}
/*</replacement>*/


util.inherits(Readable, Stream);

function ReadableState(options, stream) {
  var Duplex = require('./_stream_duplex');

  options = options || {};

  // the point at which it stops calling _read() to fill the buffer
  // Note: 0 is a valid value, means "don't call _read preemptively ever"
  var hwm = options.highWaterMark;
  var defaultHwm = options.objectMode ? 16 : 16 * 1024;
  this.highWaterMark = (hwm || hwm === 0) ? hwm : defaultHwm;

  // cast to ints.
  this.highWaterMark = ~~this.highWaterMark;

  this.buffer = [];
  this.length = 0;
  this.pipes = null;
  this.pipesCount = 0;
  this.flowing = null;
  this.ended = false;
  this.endEmitted = false;
  this.reading = false;

  // a flag to be able to tell if the onwrite cb is called immediately,
  // or on a later tick.  We set this to true at first, because any
  // actions that shouldn't happen until "later" should generally also
  // not happen before the first write call.
  this.sync = true;

  // whenever we return null, then we set a flag to say
  // that we're awaiting a 'readable' event emission.
  this.needReadable = false;
  this.emittedReadable = false;
  this.readableListening = false;


  // object stream flag. Used to make read(n) ignore n and to
  // make all the buffer merging and length checks go away
  this.objectMode = !!options.objectMode;

  if (stream instanceof Duplex)
    this.objectMode = this.objectMode || !!options.readableObjectMode;

  // Crypto is kind of old and crusty.  Historically, its default string
  // encoding is 'binary' so we have to make this configurable.
  // Everything else in the universe uses 'utf8', though.
  this.defaultEncoding = options.defaultEncoding || 'utf8';

  // when piping, we only care about 'readable' events that happen
  // after read()ing all the bytes and not getting any pushback.
  this.ranOut = false;

  // the number of writers that are awaiting a drain event in .pipe()s
  this.awaitDrain = 0;

  // if true, a maybeReadMore has been scheduled
  this.readingMore = false;

  this.decoder = null;
  this.encoding = null;
  if (options.encoding) {
    if (!StringDecoder)
      StringDecoder = require('string_decoder/').StringDecoder;
    this.decoder = new StringDecoder(options.encoding);
    this.encoding = options.encoding;
  }
}

function Readable(options) {
  var Duplex = require('./_stream_duplex');

  if (!(this instanceof Readable))
    return new Readable(options);

  this._readableState = new ReadableState(options, this);

  // legacy
  this.readable = true;

  Stream.call(this);
}

// Manually shove something into the read() buffer.
// This returns true if the highWaterMark has not been hit yet,
// similar to how Writable.write() returns true if you should
// write() some more.
Readable.prototype.push = function(chunk, encoding) {
  var state = this._readableState;

  if (util.isString(chunk) && !state.objectMode) {
    encoding = encoding || state.defaultEncoding;
    if (encoding !== state.encoding) {
      chunk = new Buffer(chunk, encoding);
      encoding = '';
    }
  }

  return readableAddChunk(this, state, chunk, encoding, false);
};

// Unshift should *always* be something directly out of read()
Readable.prototype.unshift = function(chunk) {
  var state = this._readableState;
  return readableAddChunk(this, state, chunk, '', true);
};

function readableAddChunk(stream, state, chunk, encoding, addToFront) {
  var er = chunkInvalid(state, chunk);
  if (er) {
    stream.emit('error', er);
  } else if (util.isNullOrUndefined(chunk)) {
    state.reading = false;
    if (!state.ended)
      onEofChunk(stream, state);
  } else if (state.objectMode || chunk && chunk.length > 0) {
    if (state.ended && !addToFront) {
      var e = new Error('stream.push() after EOF');
      stream.emit('error', e);
    } else if (state.endEmitted && addToFront) {
      var e = new Error('stream.unshift() after end event');
      stream.emit('error', e);
    } else {
      if (state.decoder && !addToFront && !encoding)
        chunk = state.decoder.write(chunk);

      if (!addToFront)
        state.reading = false;

      // if we want the data now, just emit it.
      if (state.flowing && state.length === 0 && !state.sync) {
        stream.emit('data', chunk);
        stream.read(0);
      } else {
        // update the buffer info.
        state.length += state.objectMode ? 1 : chunk.length;
        if (addToFront)
          state.buffer.unshift(chunk);
        else
          state.buffer.push(chunk);

        if (state.needReadable)
          emitReadable(stream);
      }

      maybeReadMore(stream, state);
    }
  } else if (!addToFront) {
    state.reading = false;
  }

  return needMoreData(state);
}



// if it's past the high water mark, we can push in some more.
// Also, if we have no data yet, we can stand some
// more bytes.  This is to work around cases where hwm=0,
// such as the repl.  Also, if the push() triggered a
// readable event, and the user called read(largeNumber) such that
// needReadable was set, then we ought to push more, so that another
// 'readable' event will be triggered.
function needMoreData(state) {
  return !state.ended &&
         (state.needReadable ||
          state.length < state.highWaterMark ||
          state.length === 0);
}

// backwards compatibility.
Readable.prototype.setEncoding = function(enc) {
  if (!StringDecoder)
    StringDecoder = require('string_decoder/').StringDecoder;
  this._readableState.decoder = new StringDecoder(enc);
  this._readableState.encoding = enc;
  return this;
};

// Don't raise the hwm > 128MB
var MAX_HWM = 0x800000;
function roundUpToNextPowerOf2(n) {
  if (n >= MAX_HWM) {
    n = MAX_HWM;
  } else {
    // Get the next highest power of 2
    n--;
    for (var p = 1; p < 32; p <<= 1) n |= n >> p;
    n++;
  }
  return n;
}

function howMuchToRead(n, state) {
  if (state.length === 0 && state.ended)
    return 0;

  if (state.objectMode)
    return n === 0 ? 0 : 1;

  if (isNaN(n) || util.isNull(n)) {
    // only flow one buffer at a time
    if (state.flowing && state.buffer.length)
      return state.buffer[0].length;
    else
      return state.length;
  }

  if (n <= 0)
    return 0;

  // If we're asking for more than the target buffer level,
  // then raise the water mark.  Bump up to the next highest
  // power of 2, to prevent increasing it excessively in tiny
  // amounts.
  if (n > state.highWaterMark)
    state.highWaterMark = roundUpToNextPowerOf2(n);

  // don't have that much.  return null, unless we've ended.
  if (n > state.length) {
    if (!state.ended) {
      state.needReadable = true;
      return 0;
    } else
      return state.length;
  }

  return n;
}

// you can override either this method, or the async _read(n) below.
Readable.prototype.read = function(n) {
  debug('read', n);
  var state = this._readableState;
  var nOrig = n;

  if (!util.isNumber(n) || n > 0)
    state.emittedReadable = false;

  // if we're doing read(0) to trigger a readable event, but we
  // already have a bunch of data in the buffer, then just trigger
  // the 'readable' event and move on.
  if (n === 0 &&
      state.needReadable &&
      (state.length >= state.highWaterMark || state.ended)) {
    debug('read: emitReadable', state.length, state.ended);
    if (state.length === 0 && state.ended)
      endReadable(this);
    else
      emitReadable(this);
    return null;
  }

  n = howMuchToRead(n, state);

  // if we've ended, and we're now clear, then finish it up.
  if (n === 0 && state.ended) {
    if (state.length === 0)
      endReadable(this);
    return null;
  }

  // All the actual chunk generation logic needs to be
  // *below* the call to _read.  The reason is that in certain
  // synthetic stream cases, such as passthrough streams, _read
  // may be a completely synchronous operation which may change
  // the state of the read buffer, providing enough data when
  // before there was *not* enough.
  //
  // So, the steps are:
  // 1. Figure out what the state of things will be after we do
  // a read from the buffer.
  //
  // 2. If that resulting state will trigger a _read, then call _read.
  // Note that this may be asynchronous, or synchronous.  Yes, it is
  // deeply ugly to write APIs this way, but that still doesn't mean
  // that the Readable class should behave improperly, as streams are
  // designed to be sync/async agnostic.
  // Take note if the _read call is sync or async (ie, if the read call
  // has returned yet), so that we know whether or not it's safe to emit
  // 'readable' etc.
  //
  // 3. Actually pull the requested chunks out of the buffer and return.

  // if we need a readable event, then we need to do some reading.
  var doRead = state.needReadable;
  debug('need readable', doRead);

  // if we currently have less than the highWaterMark, then also read some
  if (state.length === 0 || state.length - n < state.highWaterMark) {
    doRead = true;
    debug('length less than watermark', doRead);
  }

  // however, if we've ended, then there's no point, and if we're already
  // reading, then it's unnecessary.
  if (state.ended || state.reading) {
    doRead = false;
    debug('reading or ended', doRead);
  }

  if (doRead) {
    debug('do read');
    state.reading = true;
    state.sync = true;
    // if the length is currently zero, then we *need* a readable event.
    if (state.length === 0)
      state.needReadable = true;
    // call internal read method
    this._read(state.highWaterMark);
    state.sync = false;
  }

  // If _read pushed data synchronously, then `reading` will be false,
  // and we need to re-evaluate how much data we can return to the user.
  if (doRead && !state.reading)
    n = howMuchToRead(nOrig, state);

  var ret;
  if (n > 0)
    ret = fromList(n, state);
  else
    ret = null;

  if (util.isNull(ret)) {
    state.needReadable = true;
    n = 0;
  }

  state.length -= n;

  // If we have nothing in the buffer, then we want to know
  // as soon as we *do* get something into the buffer.
  if (state.length === 0 && !state.ended)
    state.needReadable = true;

  // If we tried to read() past the EOF, then emit end on the next tick.
  if (nOrig !== n && state.ended && state.length === 0)
    endReadable(this);

  if (!util.isNull(ret))
    this.emit('data', ret);

  return ret;
};

function chunkInvalid(state, chunk) {
  var er = null;
  if (!util.isBuffer(chunk) &&
      !util.isString(chunk) &&
      !util.isNullOrUndefined(chunk) &&
      !state.objectMode) {
    er = new TypeError('Invalid non-string/buffer chunk');
  }
  return er;
}


function onEofChunk(stream, state) {
  if (state.decoder && !state.ended) {
    var chunk = state.decoder.end();
    if (chunk && chunk.length) {
      state.buffer.push(chunk);
      state.length += state.objectMode ? 1 : chunk.length;
    }
  }
  state.ended = true;

  // emit 'readable' now to make sure it gets picked up.
  emitReadable(stream);
}

// Don't emit readable right away in sync mode, because this can trigger
// another read() call => stack overflow.  This way, it might trigger
// a nextTick recursion warning, but that's not so bad.
function emitReadable(stream) {
  var state = stream._readableState;
  state.needReadable = false;
  if (!state.emittedReadable) {
    debug('emitReadable', state.flowing);
    state.emittedReadable = true;
    if (state.sync)
      process.nextTick(function() {
        emitReadable_(stream);
      });
    else
      emitReadable_(stream);
  }
}

function emitReadable_(stream) {
  debug('emit readable');
  stream.emit('readable');
  flow(stream);
}


// at this point, the user has presumably seen the 'readable' event,
// and called read() to consume some data.  that may have triggered
// in turn another _read(n) call, in which case reading = true if
// it's in progress.
// However, if we're not ended, or reading, and the length < hwm,
// then go ahead and try to read some more preemptively.
function maybeReadMore(stream, state) {
  if (!state.readingMore) {
    state.readingMore = true;
    process.nextTick(function() {
      maybeReadMore_(stream, state);
    });
  }
}

function maybeReadMore_(stream, state) {
  var len = state.length;
  while (!state.reading && !state.flowing && !state.ended &&
         state.length < state.highWaterMark) {
    debug('maybeReadMore read 0');
    stream.read(0);
    if (len === state.length)
      // didn't get any data, stop spinning.
      break;
    else
      len = state.length;
  }
  state.readingMore = false;
}

// abstract method.  to be overridden in specific implementation classes.
// call cb(er, data) where data is <= n in length.
// for virtual (non-string, non-buffer) streams, "length" is somewhat
// arbitrary, and perhaps not very meaningful.
Readable.prototype._read = function(n) {
  this.emit('error', new Error('not implemented'));
};

Readable.prototype.pipe = function(dest, pipeOpts) {
  var src = this;
  var state = this._readableState;

  switch (state.pipesCount) {
    case 0:
      state.pipes = dest;
      break;
    case 1:
      state.pipes = [state.pipes, dest];
      break;
    default:
      state.pipes.push(dest);
      break;
  }
  state.pipesCount += 1;
  debug('pipe count=%d opts=%j', state.pipesCount, pipeOpts);

  var doEnd = (!pipeOpts || pipeOpts.end !== false) &&
              dest !== process.stdout &&
              dest !== process.stderr;

  var endFn = doEnd ? onend : cleanup;
  if (state.endEmitted)
    process.nextTick(endFn);
  else
    src.once('end', endFn);

  dest.on('unpipe', onunpipe);
  function onunpipe(readable) {
    debug('onunpipe');
    if (readable === src) {
      cleanup();
    }
  }

  function onend() {
    debug('onend');
    dest.end();
  }

  // when the dest drains, it reduces the awaitDrain counter
  // on the source.  This would be more elegant with a .once()
  // handler in flow(), but adding and removing repeatedly is
  // too slow.
  var ondrain = pipeOnDrain(src);
  dest.on('drain', ondrain);

  function cleanup() {
    debug('cleanup');
    // cleanup event handlers once the pipe is broken
    dest.removeListener('close', onclose);
    dest.removeListener('finish', onfinish);
    dest.removeListener('drain', ondrain);
    dest.removeListener('error', onerror);
    dest.removeListener('unpipe', onunpipe);
    src.removeListener('end', onend);
    src.removeListener('end', cleanup);
    src.removeListener('data', ondata);

    // if the reader is waiting for a drain event from this
    // specific writer, then it would cause it to never start
    // flowing again.
    // So, if this is awaiting a drain, then we just call it now.
    // If we don't know, then assume that we are waiting for one.
    if (state.awaitDrain &&
        (!dest._writableState || dest._writableState.needDrain))
      ondrain();
  }

  src.on('data', ondata);
  function ondata(chunk) {
    debug('ondata');
    var ret = dest.write(chunk);
    if (false === ret) {
      debug('false write response, pause',
            src._readableState.awaitDrain);
      src._readableState.awaitDrain++;
      src.pause();
    }
  }

  // if the dest has an error, then stop piping into it.
  // however, don't suppress the throwing behavior for this.
  function onerror(er) {
    debug('onerror', er);
    unpipe();
    dest.removeListener('error', onerror);
    if (EE.listenerCount(dest, 'error') === 0)
      dest.emit('error', er);
  }
  // This is a brutally ugly hack to make sure that our error handler
  // is attached before any userland ones.  NEVER DO THIS.
  if (!dest._events || !dest._events.error)
    dest.on('error', onerror);
  else if (isArray(dest._events.error))
    dest._events.error.unshift(onerror);
  else
    dest._events.error = [onerror, dest._events.error];



  // Both close and finish should trigger unpipe, but only once.
  function onclose() {
    dest.removeListener('finish', onfinish);
    unpipe();
  }
  dest.once('close', onclose);
  function onfinish() {
    debug('onfinish');
    dest.removeListener('close', onclose);
    unpipe();
  }
  dest.once('finish', onfinish);

  function unpipe() {
    debug('unpipe');
    src.unpipe(dest);
  }

  // tell the dest that it's being piped to
  dest.emit('pipe', src);

  // start the flow if it hasn't been started already.
  if (!state.flowing) {
    debug('pipe resume');
    src.resume();
  }

  return dest;
};

function pipeOnDrain(src) {
  return function() {
    var state = src._readableState;
    debug('pipeOnDrain', state.awaitDrain);
    if (state.awaitDrain)
      state.awaitDrain--;
    if (state.awaitDrain === 0 && EE.listenerCount(src, 'data')) {
      state.flowing = true;
      flow(src);
    }
  };
}


Readable.prototype.unpipe = function(dest) {
  var state = this._readableState;

  // if we're not piping anywhere, then do nothing.
  if (state.pipesCount === 0)
    return this;

  // just one destination.  most common case.
  if (state.pipesCount === 1) {
    // passed in one, but it's not the right one.
    if (dest && dest !== state.pipes)
      return this;

    if (!dest)
      dest = state.pipes;

    // got a match.
    state.pipes = null;
    state.pipesCount = 0;
    state.flowing = false;
    if (dest)
      dest.emit('unpipe', this);
    return this;
  }

  // slow case. multiple pipe destinations.

  if (!dest) {
    // remove all.
    var dests = state.pipes;
    var len = state.pipesCount;
    state.pipes = null;
    state.pipesCount = 0;
    state.flowing = false;

    for (var i = 0; i < len; i++)
      dests[i].emit('unpipe', this);
    return this;
  }

  // try to find the right one.
  var i = indexOf(state.pipes, dest);
  if (i === -1)
    return this;

  state.pipes.splice(i, 1);
  state.pipesCount -= 1;
  if (state.pipesCount === 1)
    state.pipes = state.pipes[0];

  dest.emit('unpipe', this);

  return this;
};

// set up data events if they are asked for
// Ensure readable listeners eventually get something
Readable.prototype.on = function(ev, fn) {
  var res = Stream.prototype.on.call(this, ev, fn);

  // If listening to data, and it has not explicitly been paused,
  // then call resume to start the flow of data on the next tick.
  if (ev === 'data' && false !== this._readableState.flowing) {
    this.resume();
  }

  if (ev === 'readable' && this.readable) {
    var state = this._readableState;
    if (!state.readableListening) {
      state.readableListening = true;
      state.emittedReadable = false;
      state.needReadable = true;
      if (!state.reading) {
        var self = this;
        process.nextTick(function() {
          debug('readable nexttick read 0');
          self.read(0);
        });
      } else if (state.length) {
        emitReadable(this, state);
      }
    }
  }

  return res;
};
Readable.prototype.addListener = Readable.prototype.on;

// pause() and resume() are remnants of the legacy readable stream API
// If the user uses them, then switch into old mode.
Readable.prototype.resume = function() {
  var state = this._readableState;
  if (!state.flowing) {
    debug('resume');
    state.flowing = true;
    if (!state.reading) {
      debug('resume read 0');
      this.read(0);
    }
    resume(this, state);
  }
  return this;
};

function resume(stream, state) {
  if (!state.resumeScheduled) {
    state.resumeScheduled = true;
    process.nextTick(function() {
      resume_(stream, state);
    });
  }
}

function resume_(stream, state) {
  state.resumeScheduled = false;
  stream.emit('resume');
  flow(stream);
  if (state.flowing && !state.reading)
    stream.read(0);
}

Readable.prototype.pause = function() {
  debug('call pause flowing=%j', this._readableState.flowing);
  if (false !== this._readableState.flowing) {
    debug('pause');
    this._readableState.flowing = false;
    this.emit('pause');
  }
  return this;
};

function flow(stream) {
  var state = stream._readableState;
  debug('flow', state.flowing);
  if (state.flowing) {
    do {
      var chunk = stream.read();
    } while (null !== chunk && state.flowing);
  }
}

// wrap an old-style stream as the async data source.
// This is *not* part of the readable stream interface.
// It is an ugly unfortunate mess of history.
Readable.prototype.wrap = function(stream) {
  var state = this._readableState;
  var paused = false;

  var self = this;
  stream.on('end', function() {
    debug('wrapped end');
    if (state.decoder && !state.ended) {
      var chunk = state.decoder.end();
      if (chunk && chunk.length)
        self.push(chunk);
    }

    self.push(null);
  });

  stream.on('data', function(chunk) {
    debug('wrapped data');
    if (state.decoder)
      chunk = state.decoder.write(chunk);
    if (!chunk || !state.objectMode && !chunk.length)
      return;

    var ret = self.push(chunk);
    if (!ret) {
      paused = true;
      stream.pause();
    }
  });

  // proxy all the other methods.
  // important when wrapping filters and duplexes.
  for (var i in stream) {
    if (util.isFunction(stream[i]) && util.isUndefined(this[i])) {
      this[i] = function(method) { return function() {
        return stream[method].apply(stream, arguments);
      }}(i);
    }
  }

  // proxy certain important events.
  var events = ['error', 'close', 'destroy', 'pause', 'resume'];
  forEach(events, function(ev) {
    stream.on(ev, self.emit.bind(self, ev));
  });

  // when we try to consume some more bytes, simply unpause the
  // underlying stream.
  self._read = function(n) {
    debug('wrapped _read', n);
    if (paused) {
      paused = false;
      stream.resume();
    }
  };

  return self;
};



// exposed for testing purposes only.
Readable._fromList = fromList;

// Pluck off n bytes from an array of buffers.
// Length is the combined lengths of all the buffers in the list.
function fromList(n, state) {
  var list = state.buffer;
  var length = state.length;
  var stringMode = !!state.decoder;
  var objectMode = !!state.objectMode;
  var ret;

  // nothing in the list, definitely empty.
  if (list.length === 0)
    return null;

  if (length === 0)
    ret = null;
  else if (objectMode)
    ret = list.shift();
  else if (!n || n >= length) {
    // read it all, truncate the array.
    if (stringMode)
      ret = list.join('');
    else
      ret = Buffer.concat(list, length);
    list.length = 0;
  } else {
    // read just some of it.
    if (n < list[0].length) {
      // just take a part of the first list item.
      // slice is the same for buffers and strings.
      var buf = list[0];
      ret = buf.slice(0, n);
      list[0] = buf.slice(n);
    } else if (n === list[0].length) {
      // first list is a perfect match
      ret = list.shift();
    } else {
      // complex case.
      // we have enough to cover it, but it spans past the first buffer.
      if (stringMode)
        ret = '';
      else
        ret = new Buffer(n);

      var c = 0;
      for (var i = 0, l = list.length; i < l && c < n; i++) {
        var buf = list[0];
        var cpy = Math.min(n - c, buf.length);

        if (stringMode)
          ret += buf.slice(0, cpy);
        else
          buf.copy(ret, c, 0, cpy);

        if (cpy < buf.length)
          list[0] = buf.slice(cpy);
        else
          list.shift();

        c += cpy;
      }
    }
  }

  return ret;
}

function endReadable(stream) {
  var state = stream._readableState;

  // If we get here before consuming all the bytes, then that is a
  // bug in node.  Should never happen.
  if (state.length > 0)
    throw new Error('endReadable called on non-empty stream');

  if (!state.endEmitted) {
    state.ended = true;
    process.nextTick(function() {
      // Check that we didn't get one last unshift.
      if (!state.endEmitted && state.length === 0) {
        state.endEmitted = true;
        stream.readable = false;
        stream.emit('end');
      }
    });
  }
}

function forEach (xs, f) {
  for (var i = 0, l = xs.length; i < l; i++) {
    f(xs[i], i);
  }
}

function indexOf (xs, x) {
  for (var i = 0, l = xs.length; i < l; i++) {
    if (xs[i] === x) return i;
  }
  return -1;
}

},{"./_stream_duplex":49,"buffer":32,"core-util-is":54,"events":36,"inherits":42,"isarray":43,"stream":59,"string_decoder/":60,"util":31}],52:[function(require,module,exports){
// Copyright Joyent, Inc. and other Node contributors.
//
// Permission is hereby granted, free of charge, to any person obtaining a
// copy of this software and associated documentation files (the
// "Software"), to deal in the Software without restriction, including
// without limitation the rights to use, copy, modify, merge, publish,
// distribute, sublicense, and/or sell copies of the Software, and to permit
// persons to whom the Software is furnished to do so, subject to the
// following conditions:
//
// The above copyright notice and this permission notice shall be included
// in all copies or substantial portions of the Software.
//
// THE SOFTWARE IS PROVIDED "AS IS", WITHOUT WARRANTY OF ANY KIND, EXPRESS
// OR IMPLIED, INCLUDING BUT NOT LIMITED TO THE WARRANTIES OF
// MERCHANTABILITY, FITNESS FOR A PARTICULAR PURPOSE AND NONINFRINGEMENT. IN
// NO EVENT SHALL THE AUTHORS OR COPYRIGHT HOLDERS BE LIABLE FOR ANY CLAIM,
// DAMAGES OR OTHER LIABILITY, WHETHER IN AN ACTION OF CONTRACT, TORT OR
// OTHERWISE, ARISING FROM, OUT OF OR IN CONNECTION WITH THE SOFTWARE OR THE
// USE OR OTHER DEALINGS IN THE SOFTWARE.


// a transform stream is a readable/writable stream where you do
// something with the data.  Sometimes it's called a "filter",
// but that's not a great name for it, since that implies a thing where
// some bits pass through, and others are simply ignored.  (That would
// be a valid example of a transform, of course.)
//
// While the output is causally related to the input, it's not a
// necessarily symmetric or synchronous transformation.  For example,
// a zlib stream might take multiple plain-text writes(), and then
// emit a single compressed chunk some time in the future.
//
// Here's how this works:
//
// The Transform stream has all the aspects of the readable and writable
// stream classes.  When you write(chunk), that calls _write(chunk,cb)
// internally, and returns false if there's a lot of pending writes
// buffered up.  When you call read(), that calls _read(n) until
// there's enough pending readable data buffered up.
//
// In a transform stream, the written data is placed in a buffer.  When
// _read(n) is called, it transforms the queued up data, calling the
// buffered _write cb's as it consumes chunks.  If consuming a single
// written chunk would result in multiple output chunks, then the first
// outputted bit calls the readcb, and subsequent chunks just go into
// the read buffer, and will cause it to emit 'readable' if necessary.
//
// This way, back-pressure is actually determined by the reading side,
// since _read has to be called to start processing a new chunk.  However,
// a pathological inflate type of transform can cause excessive buffering
// here.  For example, imagine a stream where every byte of input is
// interpreted as an integer from 0-255, and then results in that many
// bytes of output.  Writing the 4 bytes {ff,ff,ff,ff} would result in
// 1kb of data being output.  In this case, you could write a very small
// amount of input, and end up with a very large amount of output.  In
// such a pathological inflating mechanism, there'd be no way to tell
// the system to stop doing the transform.  A single 4MB write could
// cause the system to run out of memory.
//
// However, even in such a pathological case, only a single written chunk
// would be consumed, and then the rest would wait (un-transformed) until
// the results of the previous transformed chunk were consumed.

module.exports = Transform;

var Duplex = require('./_stream_duplex');

/*<replacement>*/
var util = require('core-util-is');
util.inherits = require('inherits');
/*</replacement>*/

util.inherits(Transform, Duplex);


function TransformState(options, stream) {
  this.afterTransform = function(er, data) {
    return afterTransform(stream, er, data);
  };

  this.needTransform = false;
  this.transforming = false;
  this.writecb = null;
  this.writechunk = null;
}

function afterTransform(stream, er, data) {
  var ts = stream._transformState;
  ts.transforming = false;

  var cb = ts.writecb;

  if (!cb)
    return stream.emit('error', new Error('no writecb in Transform class'));

  ts.writechunk = null;
  ts.writecb = null;

  if (!util.isNullOrUndefined(data))
    stream.push(data);

  if (cb)
    cb(er);

  var rs = stream._readableState;
  rs.reading = false;
  if (rs.needReadable || rs.length < rs.highWaterMark) {
    stream._read(rs.highWaterMark);
  }
}


function Transform(options) {
  if (!(this instanceof Transform))
    return new Transform(options);

  Duplex.call(this, options);

  this._transformState = new TransformState(options, this);

  // when the writable side finishes, then flush out anything remaining.
  var stream = this;

  // start out asking for a readable event once data is transformed.
  this._readableState.needReadable = true;

  // we have implemented the _read method, and done the other things
  // that Readable wants before the first _read call, so unset the
  // sync guard flag.
  this._readableState.sync = false;

  this.once('prefinish', function() {
    if (util.isFunction(this._flush))
      this._flush(function(er) {
        done(stream, er);
      });
    else
      done(stream);
  });
}

Transform.prototype.push = function(chunk, encoding) {
  this._transformState.needTransform = false;
  return Duplex.prototype.push.call(this, chunk, encoding);
};

// This is the part where you do stuff!
// override this function in implementation classes.
// 'chunk' is an input chunk.
//
// Call `push(newChunk)` to pass along transformed output
// to the readable side.  You may call 'push' zero or more times.
//
// Call `cb(err)` when you are done with this chunk.  If you pass
// an error, then that'll put the hurt on the whole operation.  If you
// never call cb(), then you'll never get another chunk.
Transform.prototype._transform = function(chunk, encoding, cb) {
  throw new Error('not implemented');
};

Transform.prototype._write = function(chunk, encoding, cb) {
  var ts = this._transformState;
  ts.writecb = cb;
  ts.writechunk = chunk;
  ts.writeencoding = encoding;
  if (!ts.transforming) {
    var rs = this._readableState;
    if (ts.needTransform ||
        rs.needReadable ||
        rs.length < rs.highWaterMark)
      this._read(rs.highWaterMark);
  }
};

// Doesn't matter what the args are here.
// _transform does all the work.
// That we got here means that the readable side wants more data.
Transform.prototype._read = function(n) {
  var ts = this._transformState;

  if (!util.isNull(ts.writechunk) && ts.writecb && !ts.transforming) {
    ts.transforming = true;
    this._transform(ts.writechunk, ts.writeencoding, ts.afterTransform);
  } else {
    // mark that we need a transform, so that any data that comes in
    // will get processed, now that we've asked for it.
    ts.needTransform = true;
  }
};


function done(stream, er) {
  if (er)
    return stream.emit('error', er);

  // if there's nothing in the write buffer, then that means
  // that nothing more will ever be provided
  var ws = stream._writableState;
  var ts = stream._transformState;

  if (ws.length)
    throw new Error('calling transform done when ws.length != 0');

  if (ts.transforming)
    throw new Error('calling transform done when still transforming');

  return stream.push(null);
}

},{"./_stream_duplex":49,"core-util-is":54,"inherits":42}],53:[function(require,module,exports){
// Copyright Joyent, Inc. and other Node contributors.
//
// Permission is hereby granted, free of charge, to any person obtaining a
// copy of this software and associated documentation files (the
// "Software"), to deal in the Software without restriction, including
// without limitation the rights to use, copy, modify, merge, publish,
// distribute, sublicense, and/or sell copies of the Software, and to permit
// persons to whom the Software is furnished to do so, subject to the
// following conditions:
//
// The above copyright notice and this permission notice shall be included
// in all copies or substantial portions of the Software.
//
// THE SOFTWARE IS PROVIDED "AS IS", WITHOUT WARRANTY OF ANY KIND, EXPRESS
// OR IMPLIED, INCLUDING BUT NOT LIMITED TO THE WARRANTIES OF
// MERCHANTABILITY, FITNESS FOR A PARTICULAR PURPOSE AND NONINFRINGEMENT. IN
// NO EVENT SHALL THE AUTHORS OR COPYRIGHT HOLDERS BE LIABLE FOR ANY CLAIM,
// DAMAGES OR OTHER LIABILITY, WHETHER IN AN ACTION OF CONTRACT, TORT OR
// OTHERWISE, ARISING FROM, OUT OF OR IN CONNECTION WITH THE SOFTWARE OR THE
// USE OR OTHER DEALINGS IN THE SOFTWARE.

// A bit simpler than readable streams.
// Implement an async ._write(chunk, cb), and it'll handle all
// the drain event emission and buffering.

module.exports = Writable;

/*<replacement>*/
var Buffer = require('buffer').Buffer;
/*</replacement>*/

Writable.WritableState = WritableState;


/*<replacement>*/
var util = require('core-util-is');
util.inherits = require('inherits');
/*</replacement>*/

var Stream = require('stream');

util.inherits(Writable, Stream);

function WriteReq(chunk, encoding, cb) {
  this.chunk = chunk;
  this.encoding = encoding;
  this.callback = cb;
}

function WritableState(options, stream) {
  var Duplex = require('./_stream_duplex');

  options = options || {};

  // the point at which write() starts returning false
  // Note: 0 is a valid value, means that we always return false if
  // the entire buffer is not flushed immediately on write()
  var hwm = options.highWaterMark;
  var defaultHwm = options.objectMode ? 16 : 16 * 1024;
  this.highWaterMark = (hwm || hwm === 0) ? hwm : defaultHwm;

  // object stream flag to indicate whether or not this stream
  // contains buffers or objects.
  this.objectMode = !!options.objectMode;

  if (stream instanceof Duplex)
    this.objectMode = this.objectMode || !!options.writableObjectMode;

  // cast to ints.
  this.highWaterMark = ~~this.highWaterMark;

  this.needDrain = false;
  // at the start of calling end()
  this.ending = false;
  // when end() has been called, and returned
  this.ended = false;
  // when 'finish' is emitted
  this.finished = false;

  // should we decode strings into buffers before passing to _write?
  // this is here so that some node-core streams can optimize string
  // handling at a lower level.
  var noDecode = options.decodeStrings === false;
  this.decodeStrings = !noDecode;

  // Crypto is kind of old and crusty.  Historically, its default string
  // encoding is 'binary' so we have to make this configurable.
  // Everything else in the universe uses 'utf8', though.
  this.defaultEncoding = options.defaultEncoding || 'utf8';

  // not an actual buffer we keep track of, but a measurement
  // of how much we're waiting to get pushed to some underlying
  // socket or file.
  this.length = 0;

  // a flag to see when we're in the middle of a write.
  this.writing = false;

  // when true all writes will be buffered until .uncork() call
  this.corked = 0;

  // a flag to be able to tell if the onwrite cb is called immediately,
  // or on a later tick.  We set this to true at first, because any
  // actions that shouldn't happen until "later" should generally also
  // not happen before the first write call.
  this.sync = true;

  // a flag to know if we're processing previously buffered items, which
  // may call the _write() callback in the same tick, so that we don't
  // end up in an overlapped onwrite situation.
  this.bufferProcessing = false;

  // the callback that's passed to _write(chunk,cb)
  this.onwrite = function(er) {
    onwrite(stream, er);
  };

  // the callback that the user supplies to write(chunk,encoding,cb)
  this.writecb = null;

  // the amount that is being written when _write is called.
  this.writelen = 0;

  this.buffer = [];

  // number of pending user-supplied write callbacks
  // this must be 0 before 'finish' can be emitted
  this.pendingcb = 0;

  // emit prefinish if the only thing we're waiting for is _write cbs
  // This is relevant for synchronous Transform streams
  this.prefinished = false;

  // True if the error was already emitted and should not be thrown again
  this.errorEmitted = false;
}

function Writable(options) {
  var Duplex = require('./_stream_duplex');

  // Writable ctor is applied to Duplexes, though they're not
  // instanceof Writable, they're instanceof Readable.
  if (!(this instanceof Writable) && !(this instanceof Duplex))
    return new Writable(options);

  this._writableState = new WritableState(options, this);

  // legacy.
  this.writable = true;

  Stream.call(this);
}

// Otherwise people can pipe Writable streams, which is just wrong.
Writable.prototype.pipe = function() {
  this.emit('error', new Error('Cannot pipe. Not readable.'));
};


function writeAfterEnd(stream, state, cb) {
  var er = new Error('write after end');
  // TODO: defer error events consistently everywhere, not just the cb
  stream.emit('error', er);
  process.nextTick(function() {
    cb(er);
  });
}

// If we get something that is not a buffer, string, null, or undefined,
// and we're not in objectMode, then that's an error.
// Otherwise stream chunks are all considered to be of length=1, and the
// watermarks determine how many objects to keep in the buffer, rather than
// how many bytes or characters.
function validChunk(stream, state, chunk, cb) {
  var valid = true;
  if (!util.isBuffer(chunk) &&
      !util.isString(chunk) &&
      !util.isNullOrUndefined(chunk) &&
      !state.objectMode) {
    var er = new TypeError('Invalid non-string/buffer chunk');
    stream.emit('error', er);
    process.nextTick(function() {
      cb(er);
    });
    valid = false;
  }
  return valid;
}

Writable.prototype.write = function(chunk, encoding, cb) {
  var state = this._writableState;
  var ret = false;

  if (util.isFunction(encoding)) {
    cb = encoding;
    encoding = null;
  }

  if (util.isBuffer(chunk))
    encoding = 'buffer';
  else if (!encoding)
    encoding = state.defaultEncoding;

  if (!util.isFunction(cb))
    cb = function() {};

  if (state.ended)
    writeAfterEnd(this, state, cb);
  else if (validChunk(this, state, chunk, cb)) {
    state.pendingcb++;
    ret = writeOrBuffer(this, state, chunk, encoding, cb);
  }

  return ret;
};

Writable.prototype.cork = function() {
  var state = this._writableState;

  state.corked++;
};

Writable.prototype.uncork = function() {
  var state = this._writableState;

  if (state.corked) {
    state.corked--;

    if (!state.writing &&
        !state.corked &&
        !state.finished &&
        !state.bufferProcessing &&
        state.buffer.length)
      clearBuffer(this, state);
  }
};

function decodeChunk(state, chunk, encoding) {
  if (!state.objectMode &&
      state.decodeStrings !== false &&
      util.isString(chunk)) {
    chunk = new Buffer(chunk, encoding);
  }
  return chunk;
}

// if we're already writing something, then just put this
// in the queue, and wait our turn.  Otherwise, call _write
// If we return false, then we need a drain event, so set that flag.
function writeOrBuffer(stream, state, chunk, encoding, cb) {
  chunk = decodeChunk(state, chunk, encoding);
  if (util.isBuffer(chunk))
    encoding = 'buffer';
  var len = state.objectMode ? 1 : chunk.length;

  state.length += len;

  var ret = state.length < state.highWaterMark;
  // we must ensure that previous needDrain will not be reset to false.
  if (!ret)
    state.needDrain = true;

  if (state.writing || state.corked)
    state.buffer.push(new WriteReq(chunk, encoding, cb));
  else
    doWrite(stream, state, false, len, chunk, encoding, cb);

  return ret;
}

function doWrite(stream, state, writev, len, chunk, encoding, cb) {
  state.writelen = len;
  state.writecb = cb;
  state.writing = true;
  state.sync = true;
  if (writev)
    stream._writev(chunk, state.onwrite);
  else
    stream._write(chunk, encoding, state.onwrite);
  state.sync = false;
}

function onwriteError(stream, state, sync, er, cb) {
  if (sync)
    process.nextTick(function() {
      state.pendingcb--;
      cb(er);
    });
  else {
    state.pendingcb--;
    cb(er);
  }

  stream._writableState.errorEmitted = true;
  stream.emit('error', er);
}

function onwriteStateUpdate(state) {
  state.writing = false;
  state.writecb = null;
  state.length -= state.writelen;
  state.writelen = 0;
}

function onwrite(stream, er) {
  var state = stream._writableState;
  var sync = state.sync;
  var cb = state.writecb;

  onwriteStateUpdate(state);

  if (er)
    onwriteError(stream, state, sync, er, cb);
  else {
    // Check if we're actually ready to finish, but don't emit yet
    var finished = needFinish(stream, state);

    if (!finished &&
        !state.corked &&
        !state.bufferProcessing &&
        state.buffer.length) {
      clearBuffer(stream, state);
    }

    if (sync) {
      process.nextTick(function() {
        afterWrite(stream, state, finished, cb);
      });
    } else {
      afterWrite(stream, state, finished, cb);
    }
  }
}

function afterWrite(stream, state, finished, cb) {
  if (!finished)
    onwriteDrain(stream, state);
  state.pendingcb--;
  cb();
  finishMaybe(stream, state);
}

// Must force callback to be called on nextTick, so that we don't
// emit 'drain' before the write() consumer gets the 'false' return
// value, and has a chance to attach a 'drain' listener.
function onwriteDrain(stream, state) {
  if (state.length === 0 && state.needDrain) {
    state.needDrain = false;
    stream.emit('drain');
  }
}


// if there's something in the buffer waiting, then process it
function clearBuffer(stream, state) {
  state.bufferProcessing = true;

  if (stream._writev && state.buffer.length > 1) {
    // Fast case, write everything using _writev()
    var cbs = [];
    for (var c = 0; c < state.buffer.length; c++)
      cbs.push(state.buffer[c].callback);

    // count the one we are adding, as well.
    // TODO(isaacs) clean this up
    state.pendingcb++;
    doWrite(stream, state, true, state.length, state.buffer, '', function(err) {
      for (var i = 0; i < cbs.length; i++) {
        state.pendingcb--;
        cbs[i](err);
      }
    });

    // Clear buffer
    state.buffer = [];
  } else {
    // Slow case, write chunks one-by-one
    for (var c = 0; c < state.buffer.length; c++) {
      var entry = state.buffer[c];
      var chunk = entry.chunk;
      var encoding = entry.encoding;
      var cb = entry.callback;
      var len = state.objectMode ? 1 : chunk.length;

      doWrite(stream, state, false, len, chunk, encoding, cb);

      // if we didn't call the onwrite immediately, then
      // it means that we need to wait until it does.
      // also, that means that the chunk and cb are currently
      // being processed, so move the buffer counter past them.
      if (state.writing) {
        c++;
        break;
      }
    }

    if (c < state.buffer.length)
      state.buffer = state.buffer.slice(c);
    else
      state.buffer.length = 0;
  }

  state.bufferProcessing = false;
}

Writable.prototype._write = function(chunk, encoding, cb) {
  cb(new Error('not implemented'));

};

Writable.prototype._writev = null;

Writable.prototype.end = function(chunk, encoding, cb) {
  var state = this._writableState;

  if (util.isFunction(chunk)) {
    cb = chunk;
    chunk = null;
    encoding = null;
  } else if (util.isFunction(encoding)) {
    cb = encoding;
    encoding = null;
  }

  if (!util.isNullOrUndefined(chunk))
    this.write(chunk, encoding);

  // .end() fully uncorks
  if (state.corked) {
    state.corked = 1;
    this.uncork();
  }

  // ignore unnecessary end() calls.
  if (!state.ending && !state.finished)
    endWritable(this, state, cb);
};


function needFinish(stream, state) {
  return (state.ending &&
          state.length === 0 &&
          !state.finished &&
          !state.writing);
}

function prefinish(stream, state) {
  if (!state.prefinished) {
    state.prefinished = true;
    stream.emit('prefinish');
  }
}

function finishMaybe(stream, state) {
  var need = needFinish(stream, state);
  if (need) {
    if (state.pendingcb === 0) {
      prefinish(stream, state);
      state.finished = true;
      stream.emit('finish');
    } else
      prefinish(stream, state);
  }
  return need;
}

function endWritable(stream, state, cb) {
  state.ending = true;
  finishMaybe(stream, state);
  if (cb) {
    if (state.finished)
      process.nextTick(cb);
    else
      stream.once('finish', cb);
  }
  state.ended = true;
}

},{"./_stream_duplex":49,"buffer":32,"core-util-is":54,"inherits":42,"stream":59}],54:[function(require,module,exports){
// Copyright Joyent, Inc. and other Node contributors.
//
// Permission is hereby granted, free of charge, to any person obtaining a
// copy of this software and associated documentation files (the
// "Software"), to deal in the Software without restriction, including
// without limitation the rights to use, copy, modify, merge, publish,
// distribute, sublicense, and/or sell copies of the Software, and to permit
// persons to whom the Software is furnished to do so, subject to the
// following conditions:
//
// The above copyright notice and this permission notice shall be included
// in all copies or substantial portions of the Software.
//
// THE SOFTWARE IS PROVIDED "AS IS", WITHOUT WARRANTY OF ANY KIND, EXPRESS
// OR IMPLIED, INCLUDING BUT NOT LIMITED TO THE WARRANTIES OF
// MERCHANTABILITY, FITNESS FOR A PARTICULAR PURPOSE AND NONINFRINGEMENT. IN
// NO EVENT SHALL THE AUTHORS OR COPYRIGHT HOLDERS BE LIABLE FOR ANY CLAIM,
// DAMAGES OR OTHER LIABILITY, WHETHER IN AN ACTION OF CONTRACT, TORT OR
// OTHERWISE, ARISING FROM, OUT OF OR IN CONNECTION WITH THE SOFTWARE OR THE
// USE OR OTHER DEALINGS IN THE SOFTWARE.

// NOTE: These type checking functions intentionally don't use `instanceof`
// because it is fragile and can be easily faked with `Object.create()`.
function isArray(ar) {
  return Array.isArray(ar);
}
exports.isArray = isArray;

function isBoolean(arg) {
  return typeof arg === 'boolean';
}
exports.isBoolean = isBoolean;

function isNull(arg) {
  return arg === null;
}
exports.isNull = isNull;

function isNullOrUndefined(arg) {
  return arg == null;
}
exports.isNullOrUndefined = isNullOrUndefined;

function isNumber(arg) {
  return typeof arg === 'number';
}
exports.isNumber = isNumber;

function isString(arg) {
  return typeof arg === 'string';
}
exports.isString = isString;

function isSymbol(arg) {
  return typeof arg === 'symbol';
}
exports.isSymbol = isSymbol;

function isUndefined(arg) {
  return arg === void 0;
}
exports.isUndefined = isUndefined;

function isRegExp(re) {
  return isObject(re) && objectToString(re) === '[object RegExp]';
}
exports.isRegExp = isRegExp;

function isObject(arg) {
  return typeof arg === 'object' && arg !== null;
}
exports.isObject = isObject;

function isDate(d) {
  return isObject(d) && objectToString(d) === '[object Date]';
}
exports.isDate = isDate;

function isError(e) {
  return isObject(e) &&
      (objectToString(e) === '[object Error]' || e instanceof Error);
}
exports.isError = isError;

function isFunction(arg) {
  return typeof arg === 'function';
}
exports.isFunction = isFunction;

function isPrimitive(arg) {
  return arg === null ||
         typeof arg === 'boolean' ||
         typeof arg === 'number' ||
         typeof arg === 'string' ||
         typeof arg === 'symbol' ||  // ES6 symbol
         typeof arg === 'undefined';
}
exports.isPrimitive = isPrimitive;

function isBuffer(arg) {
  return Buffer.isBuffer(arg);
}
exports.isBuffer = isBuffer;

function objectToString(o) {
  return Object.prototype.toString.call(o);
}
},{}],55:[function(require,module,exports){
module.exports = require("./lib/_stream_passthrough.js")

},{"./lib/_stream_passthrough.js":50}],56:[function(require,module,exports){
exports = module.exports = require('./lib/_stream_readable.js');
exports.Stream = require('stream');
exports.Readable = exports;
exports.Writable = require('./lib/_stream_writable.js');
exports.Duplex = require('./lib/_stream_duplex.js');
exports.Transform = require('./lib/_stream_transform.js');
exports.PassThrough = require('./lib/_stream_passthrough.js');

},{"./lib/_stream_duplex.js":49,"./lib/_stream_passthrough.js":50,"./lib/_stream_readable.js":51,"./lib/_stream_transform.js":52,"./lib/_stream_writable.js":53,"stream":59}],57:[function(require,module,exports){
module.exports = require("./lib/_stream_transform.js")

},{"./lib/_stream_transform.js":52}],58:[function(require,module,exports){
module.exports = require("./lib/_stream_writable.js")

},{"./lib/_stream_writable.js":53}],59:[function(require,module,exports){
// Copyright Joyent, Inc. and other Node contributors.
//
// Permission is hereby granted, free of charge, to any person obtaining a
// copy of this software and associated documentation files (the
// "Software"), to deal in the Software without restriction, including
// without limitation the rights to use, copy, modify, merge, publish,
// distribute, sublicense, and/or sell copies of the Software, and to permit
// persons to whom the Software is furnished to do so, subject to the
// following conditions:
//
// The above copyright notice and this permission notice shall be included
// in all copies or substantial portions of the Software.
//
// THE SOFTWARE IS PROVIDED "AS IS", WITHOUT WARRANTY OF ANY KIND, EXPRESS
// OR IMPLIED, INCLUDING BUT NOT LIMITED TO THE WARRANTIES OF
// MERCHANTABILITY, FITNESS FOR A PARTICULAR PURPOSE AND NONINFRINGEMENT. IN
// NO EVENT SHALL THE AUTHORS OR COPYRIGHT HOLDERS BE LIABLE FOR ANY CLAIM,
// DAMAGES OR OTHER LIABILITY, WHETHER IN AN ACTION OF CONTRACT, TORT OR
// OTHERWISE, ARISING FROM, OUT OF OR IN CONNECTION WITH THE SOFTWARE OR THE
// USE OR OTHER DEALINGS IN THE SOFTWARE.

module.exports = Stream;

var EE = require('events').EventEmitter;
var inherits = require('inherits');

inherits(Stream, EE);
Stream.Readable = require('readable-stream/readable.js');
Stream.Writable = require('readable-stream/writable.js');
Stream.Duplex = require('readable-stream/duplex.js');
Stream.Transform = require('readable-stream/transform.js');
Stream.PassThrough = require('readable-stream/passthrough.js');

// Backwards-compat with node 0.4.x
Stream.Stream = Stream;



// old-style streams.  Note that the pipe method (the only relevant
// part of this class) is overridden in the Readable class.

function Stream() {
  EE.call(this);
}

Stream.prototype.pipe = function(dest, options) {
  var source = this;

  function ondata(chunk) {
    if (dest.writable) {
      if (false === dest.write(chunk) && source.pause) {
        source.pause();
      }
    }
  }

  source.on('data', ondata);

  function ondrain() {
    if (source.readable && source.resume) {
      source.resume();
    }
  }

  dest.on('drain', ondrain);

  // If the 'end' option is not supplied, dest.end() will be called when
  // source gets the 'end' or 'close' events.  Only dest.end() once.
  if (!dest._isStdio && (!options || options.end !== false)) {
    source.on('end', onend);
    source.on('close', onclose);
  }

  var didOnEnd = false;
  function onend() {
    if (didOnEnd) return;
    didOnEnd = true;

    dest.end();
  }


  function onclose() {
    if (didOnEnd) return;
    didOnEnd = true;

    if (typeof dest.destroy === 'function') dest.destroy();
  }

  // don't leave dangling pipes when there are errors.
  function onerror(er) {
    cleanup();
    if (EE.listenerCount(this, 'error') === 0) {
      throw er; // Unhandled stream error in pipe.
    }
  }

  source.on('error', onerror);
  dest.on('error', onerror);

  // remove all the event listeners that were added.
  function cleanup() {
    source.removeListener('data', ondata);
    dest.removeListener('drain', ondrain);

    source.removeListener('end', onend);
    source.removeListener('close', onclose);

    source.removeListener('error', onerror);
    dest.removeListener('error', onerror);

    source.removeListener('end', cleanup);
    source.removeListener('close', cleanup);

    dest.removeListener('close', cleanup);
  }

  source.on('end', cleanup);
  source.on('close', cleanup);

  dest.on('close', cleanup);

  dest.emit('pipe', source);

  // Allow for unix-like usage: A.pipe(B).pipe(C)
  return dest;
};

},{"events":36,"inherits":42,"readable-stream/duplex.js":48,"readable-stream/passthrough.js":55,"readable-stream/readable.js":56,"readable-stream/transform.js":57,"readable-stream/writable.js":58}],60:[function(require,module,exports){
// Copyright Joyent, Inc. and other Node contributors.
//
// Permission is hereby granted, free of charge, to any person obtaining a
// copy of this software and associated documentation files (the
// "Software"), to deal in the Software without restriction, including
// without limitation the rights to use, copy, modify, merge, publish,
// distribute, sublicense, and/or sell copies of the Software, and to permit
// persons to whom the Software is furnished to do so, subject to the
// following conditions:
//
// The above copyright notice and this permission notice shall be included
// in all copies or substantial portions of the Software.
//
// THE SOFTWARE IS PROVIDED "AS IS", WITHOUT WARRANTY OF ANY KIND, EXPRESS
// OR IMPLIED, INCLUDING BUT NOT LIMITED TO THE WARRANTIES OF
// MERCHANTABILITY, FITNESS FOR A PARTICULAR PURPOSE AND NONINFRINGEMENT. IN
// NO EVENT SHALL THE AUTHORS OR COPYRIGHT HOLDERS BE LIABLE FOR ANY CLAIM,
// DAMAGES OR OTHER LIABILITY, WHETHER IN AN ACTION OF CONTRACT, TORT OR
// OTHERWISE, ARISING FROM, OUT OF OR IN CONNECTION WITH THE SOFTWARE OR THE
// USE OR OTHER DEALINGS IN THE SOFTWARE.

var Buffer = require('buffer').Buffer;

var isBufferEncoding = Buffer.isEncoding
  || function(encoding) {
       switch (encoding && encoding.toLowerCase()) {
         case 'hex': case 'utf8': case 'utf-8': case 'ascii': case 'binary': case 'base64': case 'ucs2': case 'ucs-2': case 'utf16le': case 'utf-16le': case 'raw': return true;
         default: return false;
       }
     }


function assertEncoding(encoding) {
  if (encoding && !isBufferEncoding(encoding)) {
    throw new Error('Unknown encoding: ' + encoding);
  }
}

// StringDecoder provides an interface for efficiently splitting a series of
// buffers into a series of JS strings without breaking apart multi-byte
// characters. CESU-8 is handled as part of the UTF-8 encoding.
//
// @TODO Handling all encodings inside a single object makes it very difficult
// to reason about this code, so it should be split up in the future.
// @TODO There should be a utf8-strict encoding that rejects invalid UTF-8 code
// points as used by CESU-8.
var StringDecoder = exports.StringDecoder = function(encoding) {
  this.encoding = (encoding || 'utf8').toLowerCase().replace(/[-_]/, '');
  assertEncoding(encoding);
  switch (this.encoding) {
    case 'utf8':
      // CESU-8 represents each of Surrogate Pair by 3-bytes
      this.surrogateSize = 3;
      break;
    case 'ucs2':
    case 'utf16le':
      // UTF-16 represents each of Surrogate Pair by 2-bytes
      this.surrogateSize = 2;
      this.detectIncompleteChar = utf16DetectIncompleteChar;
      break;
    case 'base64':
      // Base-64 stores 3 bytes in 4 chars, and pads the remainder.
      this.surrogateSize = 3;
      this.detectIncompleteChar = base64DetectIncompleteChar;
      break;
    default:
      this.write = passThroughWrite;
      return;
  }

  // Enough space to store all bytes of a single character. UTF-8 needs 4
  // bytes, but CESU-8 may require up to 6 (3 bytes per surrogate).
  this.charBuffer = new Buffer(6);
  // Number of bytes received for the current incomplete multi-byte character.
  this.charReceived = 0;
  // Number of bytes expected for the current incomplete multi-byte character.
  this.charLength = 0;
};


// write decodes the given buffer and returns it as JS string that is
// guaranteed to not contain any partial multi-byte characters. Any partial
// character found at the end of the buffer is buffered up, and will be
// returned when calling write again with the remaining bytes.
//
// Note: Converting a Buffer containing an orphan surrogate to a String
// currently works, but converting a String to a Buffer (via `new Buffer`, or
// Buffer#write) will replace incomplete surrogates with the unicode
// replacement character. See https://codereview.chromium.org/121173009/ .
StringDecoder.prototype.write = function(buffer) {
  var charStr = '';
  // if our last write ended with an incomplete multibyte character
  while (this.charLength) {
    // determine how many remaining bytes this buffer has to offer for this char
    var available = (buffer.length >= this.charLength - this.charReceived) ?
        this.charLength - this.charReceived :
        buffer.length;

    // add the new bytes to the char buffer
    buffer.copy(this.charBuffer, this.charReceived, 0, available);
    this.charReceived += available;

    if (this.charReceived < this.charLength) {
      // still not enough chars in this buffer? wait for more ...
      return '';
    }

    // remove bytes belonging to the current character from the buffer
    buffer = buffer.slice(available, buffer.length);

    // get the character that was split
    charStr = this.charBuffer.slice(0, this.charLength).toString(this.encoding);

    // CESU-8: lead surrogate (D800-DBFF) is also the incomplete character
    var charCode = charStr.charCodeAt(charStr.length - 1);
    if (charCode >= 0xD800 && charCode <= 0xDBFF) {
      this.charLength += this.surrogateSize;
      charStr = '';
      continue;
    }
    this.charReceived = this.charLength = 0;

    // if there are no more bytes in this buffer, just emit our char
    if (buffer.length === 0) {
      return charStr;
    }
    break;
  }

  // determine and set charLength / charReceived
  this.detectIncompleteChar(buffer);

  var end = buffer.length;
  if (this.charLength) {
    // buffer the incomplete character bytes we got
    buffer.copy(this.charBuffer, 0, buffer.length - this.charReceived, end);
    end -= this.charReceived;
  }

  charStr += buffer.toString(this.encoding, 0, end);

  var end = charStr.length - 1;
  var charCode = charStr.charCodeAt(end);
  // CESU-8: lead surrogate (D800-DBFF) is also the incomplete character
  if (charCode >= 0xD800 && charCode <= 0xDBFF) {
    var size = this.surrogateSize;
    this.charLength += size;
    this.charReceived += size;
    this.charBuffer.copy(this.charBuffer, size, 0, size);
    buffer.copy(this.charBuffer, 0, 0, size);
    return charStr.substring(0, end);
  }

  // or just emit the charStr
  return charStr;
};

// detectIncompleteChar determines if there is an incomplete UTF-8 character at
// the end of the given buffer. If so, it sets this.charLength to the byte
// length that character, and sets this.charReceived to the number of bytes
// that are available for this character.
StringDecoder.prototype.detectIncompleteChar = function(buffer) {
  // determine how many bytes we have to check at the end of this buffer
  var i = (buffer.length >= 3) ? 3 : buffer.length;

  // Figure out if one of the last i bytes of our buffer announces an
  // incomplete char.
  for (; i > 0; i--) {
    var c = buffer[buffer.length - i];

    // See http://en.wikipedia.org/wiki/UTF-8#Description

    // 110XXXXX
    if (i == 1 && c >> 5 == 0x06) {
      this.charLength = 2;
      break;
    }

    // 1110XXXX
    if (i <= 2 && c >> 4 == 0x0E) {
      this.charLength = 3;
      break;
    }

    // 11110XXX
    if (i <= 3 && c >> 3 == 0x1E) {
      this.charLength = 4;
      break;
    }
  }
  this.charReceived = i;
};

StringDecoder.prototype.end = function(buffer) {
  var res = '';
  if (buffer && buffer.length)
    res = this.write(buffer);

  if (this.charReceived) {
    var cr = this.charReceived;
    var buf = this.charBuffer;
    var enc = this.encoding;
    res += buf.slice(0, cr).toString(enc);
  }

  return res;
};

function passThroughWrite(buffer) {
  return buffer.toString(this.encoding);
}

function utf16DetectIncompleteChar(buffer) {
  this.charReceived = buffer.length % 2;
  this.charLength = this.charReceived ? 2 : 0;
}

function base64DetectIncompleteChar(buffer) {
  this.charReceived = buffer.length % 3;
  this.charLength = this.charReceived ? 3 : 0;
}

},{"buffer":32}],61:[function(require,module,exports){
// Copyright Joyent, Inc. and other Node contributors.
//
// Permission is hereby granted, free of charge, to any person obtaining a
// copy of this software and associated documentation files (the
// "Software"), to deal in the Software without restriction, including
// without limitation the rights to use, copy, modify, merge, publish,
// distribute, sublicense, and/or sell copies of the Software, and to permit
// persons to whom the Software is furnished to do so, subject to the
// following conditions:
//
// The above copyright notice and this permission notice shall be included
// in all copies or substantial portions of the Software.
//
// THE SOFTWARE IS PROVIDED "AS IS", WITHOUT WARRANTY OF ANY KIND, EXPRESS
// OR IMPLIED, INCLUDING BUT NOT LIMITED TO THE WARRANTIES OF
// MERCHANTABILITY, FITNESS FOR A PARTICULAR PURPOSE AND NONINFRINGEMENT. IN
// NO EVENT SHALL THE AUTHORS OR COPYRIGHT HOLDERS BE LIABLE FOR ANY CLAIM,
// DAMAGES OR OTHER LIABILITY, WHETHER IN AN ACTION OF CONTRACT, TORT OR
// OTHERWISE, ARISING FROM, OUT OF OR IN CONNECTION WITH THE SOFTWARE OR THE
// USE OR OTHER DEALINGS IN THE SOFTWARE.

var punycode = require('punycode');

exports.parse = urlParse;
exports.resolve = urlResolve;
exports.resolveObject = urlResolveObject;
exports.format = urlFormat;

exports.Url = Url;

function Url() {
  this.protocol = null;
  this.slashes = null;
  this.auth = null;
  this.host = null;
  this.port = null;
  this.hostname = null;
  this.hash = null;
  this.search = null;
  this.query = null;
  this.pathname = null;
  this.path = null;
  this.href = null;
}

// Reference: RFC 3986, RFC 1808, RFC 2396

// define these here so at least they only have to be
// compiled once on the first module load.
var protocolPattern = /^([a-z0-9.+-]+:)/i,
    portPattern = /:[0-9]*$/,

    // RFC 2396: characters reserved for delimiting URLs.
    // We actually just auto-escape these.
    delims = ['<', '>', '"', '`', ' ', '\r', '\n', '\t'],

    // RFC 2396: characters not allowed for various reasons.
    unwise = ['{', '}', '|', '\\', '^', '`'].concat(delims),

    // Allowed by RFCs, but cause of XSS attacks.  Always escape these.
    autoEscape = ['\''].concat(unwise),
    // Characters that are never ever allowed in a hostname.
    // Note that any invalid chars are also handled, but these
    // are the ones that are *expected* to be seen, so we fast-path
    // them.
    nonHostChars = ['%', '/', '?', ';', '#'].concat(autoEscape),
    hostEndingChars = ['/', '?', '#'],
    hostnameMaxLen = 255,
    hostnamePartPattern = /^[a-z0-9A-Z_-]{0,63}$/,
    hostnamePartStart = /^([a-z0-9A-Z_-]{0,63})(.*)$/,
    // protocols that can allow "unsafe" and "unwise" chars.
    unsafeProtocol = {
      'javascript': true,
      'javascript:': true
    },
    // protocols that never have a hostname.
    hostlessProtocol = {
      'javascript': true,
      'javascript:': true
    },
    // protocols that always contain a // bit.
    slashedProtocol = {
      'http': true,
      'https': true,
      'ftp': true,
      'gopher': true,
      'file': true,
      'http:': true,
      'https:': true,
      'ftp:': true,
      'gopher:': true,
      'file:': true
    },
    querystring = require('querystring');

function urlParse(url, parseQueryString, slashesDenoteHost) {
  if (url && isObject(url) && url instanceof Url) return url;

  var u = new Url;
  u.parse(url, parseQueryString, slashesDenoteHost);
  return u;
}

Url.prototype.parse = function(url, parseQueryString, slashesDenoteHost) {
  if (!isString(url)) {
    throw new TypeError("Parameter 'url' must be a string, not " + typeof url);
  }

  var rest = url;

  // trim before proceeding.
  // This is to support parse stuff like "  http://foo.com  \n"
  rest = rest.trim();

  var proto = protocolPattern.exec(rest);
  if (proto) {
    proto = proto[0];
    var lowerProto = proto.toLowerCase();
    this.protocol = lowerProto;
    rest = rest.substr(proto.length);
  }

  // figure out if it's got a host
  // user@server is *always* interpreted as a hostname, and url
  // resolution will treat //foo/bar as host=foo,path=bar because that's
  // how the browser resolves relative URLs.
  if (slashesDenoteHost || proto || rest.match(/^\/\/[^@\/]+@[^@\/]+/)) {
    var slashes = rest.substr(0, 2) === '//';
    if (slashes && !(proto && hostlessProtocol[proto])) {
      rest = rest.substr(2);
      this.slashes = true;
    }
  }

  if (!hostlessProtocol[proto] &&
      (slashes || (proto && !slashedProtocol[proto]))) {

    // there's a hostname.
    // the first instance of /, ?, ;, or # ends the host.
    //
    // If there is an @ in the hostname, then non-host chars *are* allowed
    // to the left of the last @ sign, unless some host-ending character
    // comes *before* the @-sign.
    // URLs are obnoxious.
    //
    // ex:
    // http://a@b@c/ => user:a@b host:c
    // http://a@b?@c => user:a host:c path:/?@c

    // v0.12 TODO(isaacs): This is not quite how Chrome does things.
    // Review our test case against browsers more comprehensively.

    // find the first instance of any hostEndingChars
    var hostEnd = -1;
    for (var i = 0; i < hostEndingChars.length; i++) {
      var hec = rest.indexOf(hostEndingChars[i]);
      if (hec !== -1 && (hostEnd === -1 || hec < hostEnd))
        hostEnd = hec;
    }

    // at this point, either we have an explicit point where the
    // auth portion cannot go past, or the last @ char is the decider.
    var auth, atSign;
    if (hostEnd === -1) {
      // atSign can be anywhere.
      atSign = rest.lastIndexOf('@');
    } else {
      // atSign must be in auth portion.
      // http://a@b/c@d => host:b auth:a path:/c@d
      atSign = rest.lastIndexOf('@', hostEnd);
    }

    // Now we have a portion which is definitely the auth.
    // Pull that off.
    if (atSign !== -1) {
      auth = rest.slice(0, atSign);
      rest = rest.slice(atSign + 1);
      this.auth = decodeURIComponent(auth);
    }

    // the host is the remaining to the left of the first non-host char
    hostEnd = -1;
    for (var i = 0; i < nonHostChars.length; i++) {
      var hec = rest.indexOf(nonHostChars[i]);
      if (hec !== -1 && (hostEnd === -1 || hec < hostEnd))
        hostEnd = hec;
    }
    // if we still have not hit it, then the entire thing is a host.
    if (hostEnd === -1)
      hostEnd = rest.length;

    this.host = rest.slice(0, hostEnd);
    rest = rest.slice(hostEnd);

    // pull out port.
    this.parseHost();

    // we've indicated that there is a hostname,
    // so even if it's empty, it has to be present.
    this.hostname = this.hostname || '';

    // if hostname begins with [ and ends with ]
    // assume that it's an IPv6 address.
    var ipv6Hostname = this.hostname[0] === '[' &&
        this.hostname[this.hostname.length - 1] === ']';

    // validate a little.
    if (!ipv6Hostname) {
      var hostparts = this.hostname.split(/\./);
      for (var i = 0, l = hostparts.length; i < l; i++) {
        var part = hostparts[i];
        if (!part) continue;
        if (!part.match(hostnamePartPattern)) {
          var newpart = '';
          for (var j = 0, k = part.length; j < k; j++) {
            if (part.charCodeAt(j) > 127) {
              // we replace non-ASCII char with a temporary placeholder
              // we need this to make sure size of hostname is not
              // broken by replacing non-ASCII by nothing
              newpart += 'x';
            } else {
              newpart += part[j];
            }
          }
          // we test again with ASCII char only
          if (!newpart.match(hostnamePartPattern)) {
            var validParts = hostparts.slice(0, i);
            var notHost = hostparts.slice(i + 1);
            var bit = part.match(hostnamePartStart);
            if (bit) {
              validParts.push(bit[1]);
              notHost.unshift(bit[2]);
            }
            if (notHost.length) {
              rest = '/' + notHost.join('.') + rest;
            }
            this.hostname = validParts.join('.');
            break;
          }
        }
      }
    }

    if (this.hostname.length > hostnameMaxLen) {
      this.hostname = '';
    } else {
      // hostnames are always lower case.
      this.hostname = this.hostname.toLowerCase();
    }

    if (!ipv6Hostname) {
      // IDNA Support: Returns a puny coded representation of "domain".
      // It only converts the part of the domain name that
      // has non ASCII characters. I.e. it dosent matter if
      // you call it with a domain that already is in ASCII.
      var domainArray = this.hostname.split('.');
      var newOut = [];
      for (var i = 0; i < domainArray.length; ++i) {
        var s = domainArray[i];
        newOut.push(s.match(/[^A-Za-z0-9_-]/) ?
            'xn--' + punycode.encode(s) : s);
      }
      this.hostname = newOut.join('.');
    }

    var p = this.port ? ':' + this.port : '';
    var h = this.hostname || '';
    this.host = h + p;
    this.href += this.host;

    // strip [ and ] from the hostname
    // the host field still retains them, though
    if (ipv6Hostname) {
      this.hostname = this.hostname.substr(1, this.hostname.length - 2);
      if (rest[0] !== '/') {
        rest = '/' + rest;
      }
    }
  }

  // now rest is set to the post-host stuff.
  // chop off any delim chars.
  if (!unsafeProtocol[lowerProto]) {

    // First, make 100% sure that any "autoEscape" chars get
    // escaped, even if encodeURIComponent doesn't think they
    // need to be.
    for (var i = 0, l = autoEscape.length; i < l; i++) {
      var ae = autoEscape[i];
      var esc = encodeURIComponent(ae);
      if (esc === ae) {
        esc = escape(ae);
      }
      rest = rest.split(ae).join(esc);
    }
  }


  // chop off from the tail first.
  var hash = rest.indexOf('#');
  if (hash !== -1) {
    // got a fragment string.
    this.hash = rest.substr(hash);
    rest = rest.slice(0, hash);
  }
  var qm = rest.indexOf('?');
  if (qm !== -1) {
    this.search = rest.substr(qm);
    this.query = rest.substr(qm + 1);
    if (parseQueryString) {
      this.query = querystring.parse(this.query);
    }
    rest = rest.slice(0, qm);
  } else if (parseQueryString) {
    // no query string, but parseQueryString still requested
    this.search = '';
    this.query = {};
  }
  if (rest) this.pathname = rest;
  if (slashedProtocol[lowerProto] &&
      this.hostname && !this.pathname) {
    this.pathname = '/';
  }

  //to support http.request
  if (this.pathname || this.search) {
    var p = this.pathname || '';
    var s = this.search || '';
    this.path = p + s;
  }

  // finally, reconstruct the href based on what has been validated.
  this.href = this.format();
  return this;
};

// format a parsed object into a url string
function urlFormat(obj) {
  // ensure it's an object, and not a string url.
  // If it's an obj, this is a no-op.
  // this way, you can call url_format() on strings
  // to clean up potentially wonky urls.
  if (isString(obj)) obj = urlParse(obj);
  if (!(obj instanceof Url)) return Url.prototype.format.call(obj);
  return obj.format();
}

Url.prototype.format = function() {
  var auth = this.auth || '';
  if (auth) {
    auth = encodeURIComponent(auth);
    auth = auth.replace(/%3A/i, ':');
    auth += '@';
  }

  var protocol = this.protocol || '',
      pathname = this.pathname || '',
      hash = this.hash || '',
      host = false,
      query = '';

  if (this.host) {
    host = auth + this.host;
  } else if (this.hostname) {
    host = auth + (this.hostname.indexOf(':') === -1 ?
        this.hostname :
        '[' + this.hostname + ']');
    if (this.port) {
      host += ':' + this.port;
    }
  }

  if (this.query &&
      isObject(this.query) &&
      Object.keys(this.query).length) {
    query = querystring.stringify(this.query);
  }

  var search = this.search || (query && ('?' + query)) || '';

  if (protocol && protocol.substr(-1) !== ':') protocol += ':';

  // only the slashedProtocols get the //.  Not mailto:, xmpp:, etc.
  // unless they had them to begin with.
  if (this.slashes ||
      (!protocol || slashedProtocol[protocol]) && host !== false) {
    host = '//' + (host || '');
    if (pathname && pathname.charAt(0) !== '/') pathname = '/' + pathname;
  } else if (!host) {
    host = '';
  }

  if (hash && hash.charAt(0) !== '#') hash = '#' + hash;
  if (search && search.charAt(0) !== '?') search = '?' + search;

  pathname = pathname.replace(/[?#]/g, function(match) {
    return encodeURIComponent(match);
  });
  search = search.replace('#', '%23');

  return protocol + host + pathname + search + hash;
};

function urlResolve(source, relative) {
  return urlParse(source, false, true).resolve(relative);
}

Url.prototype.resolve = function(relative) {
  return this.resolveObject(urlParse(relative, false, true)).format();
};

function urlResolveObject(source, relative) {
  if (!source) return relative;
  return urlParse(source, false, true).resolveObject(relative);
}

Url.prototype.resolveObject = function(relative) {
  if (isString(relative)) {
    var rel = new Url();
    rel.parse(relative, false, true);
    relative = rel;
  }

  var result = new Url();
  Object.keys(this).forEach(function(k) {
    result[k] = this[k];
  }, this);

  // hash is always overridden, no matter what.
  // even href="" will remove it.
  result.hash = relative.hash;

  // if the relative url is empty, then there's nothing left to do here.
  if (relative.href === '') {
    result.href = result.format();
    return result;
  }

  // hrefs like //foo/bar always cut to the protocol.
  if (relative.slashes && !relative.protocol) {
    // take everything except the protocol from relative
    Object.keys(relative).forEach(function(k) {
      if (k !== 'protocol')
        result[k] = relative[k];
    });

    //urlParse appends trailing / to urls like http://www.example.com
    if (slashedProtocol[result.protocol] &&
        result.hostname && !result.pathname) {
      result.path = result.pathname = '/';
    }

    result.href = result.format();
    return result;
  }

  if (relative.protocol && relative.protocol !== result.protocol) {
    // if it's a known url protocol, then changing
    // the protocol does weird things
    // first, if it's not file:, then we MUST have a host,
    // and if there was a path
    // to begin with, then we MUST have a path.
    // if it is file:, then the host is dropped,
    // because that's known to be hostless.
    // anything else is assumed to be absolute.
    if (!slashedProtocol[relative.protocol]) {
      Object.keys(relative).forEach(function(k) {
        result[k] = relative[k];
      });
      result.href = result.format();
      return result;
    }

    result.protocol = relative.protocol;
    if (!relative.host && !hostlessProtocol[relative.protocol]) {
      var relPath = (relative.pathname || '').split('/');
      while (relPath.length && !(relative.host = relPath.shift()));
      if (!relative.host) relative.host = '';
      if (!relative.hostname) relative.hostname = '';
      if (relPath[0] !== '') relPath.unshift('');
      if (relPath.length < 2) relPath.unshift('');
      result.pathname = relPath.join('/');
    } else {
      result.pathname = relative.pathname;
    }
    result.search = relative.search;
    result.query = relative.query;
    result.host = relative.host || '';
    result.auth = relative.auth;
    result.hostname = relative.hostname || relative.host;
    result.port = relative.port;
    // to support http.request
    if (result.pathname || result.search) {
      var p = result.pathname || '';
      var s = result.search || '';
      result.path = p + s;
    }
    result.slashes = result.slashes || relative.slashes;
    result.href = result.format();
    return result;
  }

  var isSourceAbs = (result.pathname && result.pathname.charAt(0) === '/'),
      isRelAbs = (
          relative.host ||
          relative.pathname && relative.pathname.charAt(0) === '/'
      ),
      mustEndAbs = (isRelAbs || isSourceAbs ||
                    (result.host && relative.pathname)),
      removeAllDots = mustEndAbs,
      srcPath = result.pathname && result.pathname.split('/') || [],
      relPath = relative.pathname && relative.pathname.split('/') || [],
      psychotic = result.protocol && !slashedProtocol[result.protocol];

  // if the url is a non-slashed url, then relative
  // links like ../.. should be able
  // to crawl up to the hostname, as well.  This is strange.
  // result.protocol has already been set by now.
  // Later on, put the first path part into the host field.
  if (psychotic) {
    result.hostname = '';
    result.port = null;
    if (result.host) {
      if (srcPath[0] === '') srcPath[0] = result.host;
      else srcPath.unshift(result.host);
    }
    result.host = '';
    if (relative.protocol) {
      relative.hostname = null;
      relative.port = null;
      if (relative.host) {
        if (relPath[0] === '') relPath[0] = relative.host;
        else relPath.unshift(relative.host);
      }
      relative.host = null;
    }
    mustEndAbs = mustEndAbs && (relPath[0] === '' || srcPath[0] === '');
  }

  if (isRelAbs) {
    // it's absolute.
    result.host = (relative.host || relative.host === '') ?
                  relative.host : result.host;
    result.hostname = (relative.hostname || relative.hostname === '') ?
                      relative.hostname : result.hostname;
    result.search = relative.search;
    result.query = relative.query;
    srcPath = relPath;
    // fall through to the dot-handling below.
  } else if (relPath.length) {
    // it's relative
    // throw away the existing file, and take the new path instead.
    if (!srcPath) srcPath = [];
    srcPath.pop();
    srcPath = srcPath.concat(relPath);
    result.search = relative.search;
    result.query = relative.query;
  } else if (!isNullOrUndefined(relative.search)) {
    // just pull out the search.
    // like href='?foo'.
    // Put this after the other two cases because it simplifies the booleans
    if (psychotic) {
      result.hostname = result.host = srcPath.shift();
      //occationaly the auth can get stuck only in host
      //this especialy happens in cases like
      //url.resolveObject('mailto:local1@domain1', 'local2@domain2')
      var authInHost = result.host && result.host.indexOf('@') > 0 ?
                       result.host.split('@') : false;
      if (authInHost) {
        result.auth = authInHost.shift();
        result.host = result.hostname = authInHost.shift();
      }
    }
    result.search = relative.search;
    result.query = relative.query;
    //to support http.request
    if (!isNull(result.pathname) || !isNull(result.search)) {
      result.path = (result.pathname ? result.pathname : '') +
                    (result.search ? result.search : '');
    }
    result.href = result.format();
    return result;
  }

  if (!srcPath.length) {
    // no path at all.  easy.
    // we've already handled the other stuff above.
    result.pathname = null;
    //to support http.request
    if (result.search) {
      result.path = '/' + result.search;
    } else {
      result.path = null;
    }
    result.href = result.format();
    return result;
  }

  // if a url ENDs in . or .., then it must get a trailing slash.
  // however, if it ends in anything else non-slashy,
  // then it must NOT get a trailing slash.
  var last = srcPath.slice(-1)[0];
  var hasTrailingSlash = (
      (result.host || relative.host) && (last === '.' || last === '..') ||
      last === '');

  // strip single dots, resolve double dots to parent dir
  // if the path tries to go above the root, `up` ends up > 0
  var up = 0;
  for (var i = srcPath.length; i >= 0; i--) {
    last = srcPath[i];
    if (last == '.') {
      srcPath.splice(i, 1);
    } else if (last === '..') {
      srcPath.splice(i, 1);
      up++;
    } else if (up) {
      srcPath.splice(i, 1);
      up--;
    }
  }

  // if the path is allowed to go above the root, restore leading ..s
  if (!mustEndAbs && !removeAllDots) {
    for (; up--; up) {
      srcPath.unshift('..');
    }
  }

  if (mustEndAbs && srcPath[0] !== '' &&
      (!srcPath[0] || srcPath[0].charAt(0) !== '/')) {
    srcPath.unshift('');
  }

  if (hasTrailingSlash && (srcPath.join('/').substr(-1) !== '/')) {
    srcPath.push('');
  }

  var isAbsolute = srcPath[0] === '' ||
      (srcPath[0] && srcPath[0].charAt(0) === '/');

  // put the host back
  if (psychotic) {
    result.hostname = result.host = isAbsolute ? '' :
                                    srcPath.length ? srcPath.shift() : '';
    //occationaly the auth can get stuck only in host
    //this especialy happens in cases like
    //url.resolveObject('mailto:local1@domain1', 'local2@domain2')
    var authInHost = result.host && result.host.indexOf('@') > 0 ?
                     result.host.split('@') : false;
    if (authInHost) {
      result.auth = authInHost.shift();
      result.host = result.hostname = authInHost.shift();
    }
  }

  mustEndAbs = mustEndAbs || (result.host && srcPath.length);

  if (mustEndAbs && !isAbsolute) {
    srcPath.unshift('');
  }

  if (!srcPath.length) {
    result.pathname = null;
    result.path = null;
  } else {
    result.pathname = srcPath.join('/');
  }

  //to support request.http
  if (!isNull(result.pathname) || !isNull(result.search)) {
    result.path = (result.pathname ? result.pathname : '') +
                  (result.search ? result.search : '');
  }
  result.auth = relative.auth || result.auth;
  result.slashes = result.slashes || relative.slashes;
  result.href = result.format();
  return result;
};

Url.prototype.parseHost = function() {
  var host = this.host;
  var port = portPattern.exec(host);
  if (port) {
    port = port[0];
    if (port !== ':') {
      this.port = port.substr(1);
    }
    host = host.substr(0, host.length - port.length);
  }
  if (host) this.hostname = host;
};

function isString(arg) {
  return typeof arg === "string";
}

function isObject(arg) {
  return typeof arg === 'object' && arg !== null;
}

function isNull(arg) {
  return arg === null;
}
function isNullOrUndefined(arg) {
  return  arg == null;
}

},{"punycode":44,"querystring":47}],62:[function(require,module,exports){
module.exports = function isBuffer(arg) {
  return arg && typeof arg === 'object'
    && typeof arg.copy === 'function'
    && typeof arg.fill === 'function'
    && typeof arg.readUInt8 === 'function';
}
},{}],63:[function(require,module,exports){
// Copyright Joyent, Inc. and other Node contributors.
//
// Permission is hereby granted, free of charge, to any person obtaining a
// copy of this software and associated documentation files (the
// "Software"), to deal in the Software without restriction, including
// without limitation the rights to use, copy, modify, merge, publish,
// distribute, sublicense, and/or sell copies of the Software, and to permit
// persons to whom the Software is furnished to do so, subject to the
// following conditions:
//
// The above copyright notice and this permission notice shall be included
// in all copies or substantial portions of the Software.
//
// THE SOFTWARE IS PROVIDED "AS IS", WITHOUT WARRANTY OF ANY KIND, EXPRESS
// OR IMPLIED, INCLUDING BUT NOT LIMITED TO THE WARRANTIES OF
// MERCHANTABILITY, FITNESS FOR A PARTICULAR PURPOSE AND NONINFRINGEMENT. IN
// NO EVENT SHALL THE AUTHORS OR COPYRIGHT HOLDERS BE LIABLE FOR ANY CLAIM,
// DAMAGES OR OTHER LIABILITY, WHETHER IN AN ACTION OF CONTRACT, TORT OR
// OTHERWISE, ARISING FROM, OUT OF OR IN CONNECTION WITH THE SOFTWARE OR THE
// USE OR OTHER DEALINGS IN THE SOFTWARE.

var formatRegExp = /%[sdj%]/g;
exports.format = function(f) {
  if (!isString(f)) {
    var objects = [];
    for (var i = 0; i < arguments.length; i++) {
      objects.push(inspect(arguments[i]));
    }
    return objects.join(' ');
  }

  var i = 1;
  var args = arguments;
  var len = args.length;
  var str = String(f).replace(formatRegExp, function(x) {
    if (x === '%%') return '%';
    if (i >= len) return x;
    switch (x) {
      case '%s': return String(args[i++]);
      case '%d': return Number(args[i++]);
      case '%j':
        try {
          return JSON.stringify(args[i++]);
        } catch (_) {
          return '[Circular]';
        }
      default:
        return x;
    }
  });
  for (var x = args[i]; i < len; x = args[++i]) {
    if (isNull(x) || !isObject(x)) {
      str += ' ' + x;
    } else {
      str += ' ' + inspect(x);
    }
  }
  return str;
};


// Mark that a method should not be used.
// Returns a modified function which warns once by default.
// If --no-deprecation is set, then it is a no-op.
exports.deprecate = function(fn, msg) {
  // Allow for deprecating things in the process of starting up.
  if (isUndefined(global.process)) {
    return function() {
      return exports.deprecate(fn, msg).apply(this, arguments);
    };
  }

  if (process.noDeprecation === true) {
    return fn;
  }

  var warned = false;
  function deprecated() {
    if (!warned) {
      if (process.throwDeprecation) {
        throw new Error(msg);
      } else if (process.traceDeprecation) {
        console.trace(msg);
      } else {
        console.error(msg);
      }
      warned = true;
    }
    return fn.apply(this, arguments);
  }

  return deprecated;
};


var debugs = {};
var debugEnviron;
exports.debuglog = function(set) {
  if (isUndefined(debugEnviron))
    debugEnviron = process.env.NODE_DEBUG || '';
  set = set.toUpperCase();
  if (!debugs[set]) {
    if (new RegExp('\\b' + set + '\\b', 'i').test(debugEnviron)) {
      var pid = process.pid;
      debugs[set] = function() {
        var msg = exports.format.apply(exports, arguments);
        console.error('%s %d: %s', set, pid, msg);
      };
    } else {
      debugs[set] = function() {};
    }
  }
  return debugs[set];
};


/**
 * Echos the value of a value. Trys to print the value out
 * in the best way possible given the different types.
 *
 * @param {Object} obj The object to print out.
 * @param {Object} opts Optional options object that alters the output.
 */
/* legacy: obj, showHidden, depth, colors*/
function inspect(obj, opts) {
  // default options
  var ctx = {
    seen: [],
    stylize: stylizeNoColor
  };
  // legacy...
  if (arguments.length >= 3) ctx.depth = arguments[2];
  if (arguments.length >= 4) ctx.colors = arguments[3];
  if (isBoolean(opts)) {
    // legacy...
    ctx.showHidden = opts;
  } else if (opts) {
    // got an "options" object
    exports._extend(ctx, opts);
  }
  // set default options
  if (isUndefined(ctx.showHidden)) ctx.showHidden = false;
  if (isUndefined(ctx.depth)) ctx.depth = 2;
  if (isUndefined(ctx.colors)) ctx.colors = false;
  if (isUndefined(ctx.customInspect)) ctx.customInspect = true;
  if (ctx.colors) ctx.stylize = stylizeWithColor;
  return formatValue(ctx, obj, ctx.depth);
}
exports.inspect = inspect;


// http://en.wikipedia.org/wiki/ANSI_escape_code#graphics
inspect.colors = {
  'bold' : [1, 22],
  'italic' : [3, 23],
  'underline' : [4, 24],
  'inverse' : [7, 27],
  'white' : [37, 39],
  'grey' : [90, 39],
  'black' : [30, 39],
  'blue' : [34, 39],
  'cyan' : [36, 39],
  'green' : [32, 39],
  'magenta' : [35, 39],
  'red' : [31, 39],
  'yellow' : [33, 39]
};

// Don't use 'blue' not visible on cmd.exe
inspect.styles = {
  'special': 'cyan',
  'number': 'yellow',
  'boolean': 'yellow',
  'undefined': 'grey',
  'null': 'bold',
  'string': 'green',
  'date': 'magenta',
  // "name": intentionally not styling
  'regexp': 'red'
};


function stylizeWithColor(str, styleType) {
  var style = inspect.styles[styleType];

  if (style) {
    return '\u001b[' + inspect.colors[style][0] + 'm' + str +
           '\u001b[' + inspect.colors[style][1] + 'm';
  } else {
    return str;
  }
}


function stylizeNoColor(str, styleType) {
  return str;
}


function arrayToHash(array) {
  var hash = {};

  array.forEach(function(val, idx) {
    hash[val] = true;
  });

  return hash;
}


function formatValue(ctx, value, recurseTimes) {
  // Provide a hook for user-specified inspect functions.
  // Check that value is an object with an inspect function on it
  if (ctx.customInspect &&
      value &&
      isFunction(value.inspect) &&
      // Filter out the util module, it's inspect function is special
      value.inspect !== exports.inspect &&
      // Also filter out any prototype objects using the circular check.
      !(value.constructor && value.constructor.prototype === value)) {
    var ret = value.inspect(recurseTimes, ctx);
    if (!isString(ret)) {
      ret = formatValue(ctx, ret, recurseTimes);
    }
    return ret;
  }

  // Primitive types cannot have properties
  var primitive = formatPrimitive(ctx, value);
  if (primitive) {
    return primitive;
  }

  // Look up the keys of the object.
  var keys = Object.keys(value);
  var visibleKeys = arrayToHash(keys);

  if (ctx.showHidden) {
    keys = Object.getOwnPropertyNames(value);
  }

  // IE doesn't make error fields non-enumerable
  // http://msdn.microsoft.com/en-us/library/ie/dww52sbt(v=vs.94).aspx
  if (isError(value)
      && (keys.indexOf('message') >= 0 || keys.indexOf('description') >= 0)) {
    return formatError(value);
  }

  // Some type of object without properties can be shortcutted.
  if (keys.length === 0) {
    if (isFunction(value)) {
      var name = value.name ? ': ' + value.name : '';
      return ctx.stylize('[Function' + name + ']', 'special');
    }
    if (isRegExp(value)) {
      return ctx.stylize(RegExp.prototype.toString.call(value), 'regexp');
    }
    if (isDate(value)) {
      return ctx.stylize(Date.prototype.toString.call(value), 'date');
    }
    if (isError(value)) {
      return formatError(value);
    }
  }

  var base = '', array = false, braces = ['{', '}'];

  // Make Array say that they are Array
  if (isArray(value)) {
    array = true;
    braces = ['[', ']'];
  }

  // Make functions say that they are functions
  if (isFunction(value)) {
    var n = value.name ? ': ' + value.name : '';
    base = ' [Function' + n + ']';
  }

  // Make RegExps say that they are RegExps
  if (isRegExp(value)) {
    base = ' ' + RegExp.prototype.toString.call(value);
  }

  // Make dates with properties first say the date
  if (isDate(value)) {
    base = ' ' + Date.prototype.toUTCString.call(value);
  }

  // Make error with message first say the error
  if (isError(value)) {
    base = ' ' + formatError(value);
  }

  if (keys.length === 0 && (!array || value.length == 0)) {
    return braces[0] + base + braces[1];
  }

  if (recurseTimes < 0) {
    if (isRegExp(value)) {
      return ctx.stylize(RegExp.prototype.toString.call(value), 'regexp');
    } else {
      return ctx.stylize('[Object]', 'special');
    }
  }

  ctx.seen.push(value);

  var output;
  if (array) {
    output = formatArray(ctx, value, recurseTimes, visibleKeys, keys);
  } else {
    output = keys.map(function(key) {
      return formatProperty(ctx, value, recurseTimes, visibleKeys, key, array);
    });
  }

  ctx.seen.pop();

  return reduceToSingleString(output, base, braces);
}


function formatPrimitive(ctx, value) {
  if (isUndefined(value))
    return ctx.stylize('undefined', 'undefined');
  if (isString(value)) {
    var simple = '\'' + JSON.stringify(value).replace(/^"|"$/g, '')
                                             .replace(/'/g, "\\'")
                                             .replace(/\\"/g, '"') + '\'';
    return ctx.stylize(simple, 'string');
  }
  if (isNumber(value))
    return ctx.stylize('' + value, 'number');
  if (isBoolean(value))
    return ctx.stylize('' + value, 'boolean');
  // For some reason typeof null is "object", so special case here.
  if (isNull(value))
    return ctx.stylize('null', 'null');
}


function formatError(value) {
  return '[' + Error.prototype.toString.call(value) + ']';
}


function formatArray(ctx, value, recurseTimes, visibleKeys, keys) {
  var output = [];
  for (var i = 0, l = value.length; i < l; ++i) {
    if (hasOwnProperty(value, String(i))) {
      output.push(formatProperty(ctx, value, recurseTimes, visibleKeys,
          String(i), true));
    } else {
      output.push('');
    }
  }
  keys.forEach(function(key) {
    if (!key.match(/^\d+$/)) {
      output.push(formatProperty(ctx, value, recurseTimes, visibleKeys,
          key, true));
    }
  });
  return output;
}


function formatProperty(ctx, value, recurseTimes, visibleKeys, key, array) {
  var name, str, desc;
  desc = Object.getOwnPropertyDescriptor(value, key) || { value: value[key] };
  if (desc.get) {
    if (desc.set) {
      str = ctx.stylize('[Getter/Setter]', 'special');
    } else {
      str = ctx.stylize('[Getter]', 'special');
    }
  } else {
    if (desc.set) {
      str = ctx.stylize('[Setter]', 'special');
    }
  }
  if (!hasOwnProperty(visibleKeys, key)) {
    name = '[' + key + ']';
  }
  if (!str) {
    if (ctx.seen.indexOf(desc.value) < 0) {
      if (isNull(recurseTimes)) {
        str = formatValue(ctx, desc.value, null);
      } else {
        str = formatValue(ctx, desc.value, recurseTimes - 1);
      }
      if (str.indexOf('\n') > -1) {
        if (array) {
          str = str.split('\n').map(function(line) {
            return '  ' + line;
          }).join('\n').substr(2);
        } else {
          str = '\n' + str.split('\n').map(function(line) {
            return '   ' + line;
          }).join('\n');
        }
      }
    } else {
      str = ctx.stylize('[Circular]', 'special');
    }
  }
  if (isUndefined(name)) {
    if (array && key.match(/^\d+$/)) {
      return str;
    }
    name = JSON.stringify('' + key);
    if (name.match(/^"([a-zA-Z_][a-zA-Z_0-9]*)"$/)) {
      name = name.substr(1, name.length - 2);
      name = ctx.stylize(name, 'name');
    } else {
      name = name.replace(/'/g, "\\'")
                 .replace(/\\"/g, '"')
                 .replace(/(^"|"$)/g, "'");
      name = ctx.stylize(name, 'string');
    }
  }

  return name + ': ' + str;
}


function reduceToSingleString(output, base, braces) {
  var numLinesEst = 0;
  var length = output.reduce(function(prev, cur) {
    numLinesEst++;
    if (cur.indexOf('\n') >= 0) numLinesEst++;
    return prev + cur.replace(/\u001b\[\d\d?m/g, '').length + 1;
  }, 0);

  if (length > 60) {
    return braces[0] +
           (base === '' ? '' : base + '\n ') +
           ' ' +
           output.join(',\n  ') +
           ' ' +
           braces[1];
  }

  return braces[0] + base + ' ' + output.join(', ') + ' ' + braces[1];
}


// NOTE: These type checking functions intentionally don't use `instanceof`
// because it is fragile and can be easily faked with `Object.create()`.
function isArray(ar) {
  return Array.isArray(ar);
}
exports.isArray = isArray;

function isBoolean(arg) {
  return typeof arg === 'boolean';
}
exports.isBoolean = isBoolean;

function isNull(arg) {
  return arg === null;
}
exports.isNull = isNull;

function isNullOrUndefined(arg) {
  return arg == null;
}
exports.isNullOrUndefined = isNullOrUndefined;

function isNumber(arg) {
  return typeof arg === 'number';
}
exports.isNumber = isNumber;

function isString(arg) {
  return typeof arg === 'string';
}
exports.isString = isString;

function isSymbol(arg) {
  return typeof arg === 'symbol';
}
exports.isSymbol = isSymbol;

function isUndefined(arg) {
  return arg === void 0;
}
exports.isUndefined = isUndefined;

function isRegExp(re) {
  return isObject(re) && objectToString(re) === '[object RegExp]';
}
exports.isRegExp = isRegExp;

function isObject(arg) {
  return typeof arg === 'object' && arg !== null;
}
exports.isObject = isObject;

function isDate(d) {
  return isObject(d) && objectToString(d) === '[object Date]';
}
exports.isDate = isDate;

function isError(e) {
  return isObject(e) &&
      (objectToString(e) === '[object Error]' || e instanceof Error);
}
exports.isError = isError;

function isFunction(arg) {
  return typeof arg === 'function';
}
exports.isFunction = isFunction;

function isPrimitive(arg) {
  return arg === null ||
         typeof arg === 'boolean' ||
         typeof arg === 'number' ||
         typeof arg === 'string' ||
         typeof arg === 'symbol' ||  // ES6 symbol
         typeof arg === 'undefined';
}
exports.isPrimitive = isPrimitive;

exports.isBuffer = require('./support/isBuffer');

function objectToString(o) {
  return Object.prototype.toString.call(o);
}


function pad(n) {
  return n < 10 ? '0' + n.toString(10) : n.toString(10);
}


var months = ['Jan', 'Feb', 'Mar', 'Apr', 'May', 'Jun', 'Jul', 'Aug', 'Sep',
              'Oct', 'Nov', 'Dec'];

// 26 Feb 16:19:34
function timestamp() {
  var d = new Date();
  var time = [pad(d.getHours()),
              pad(d.getMinutes()),
              pad(d.getSeconds())].join(':');
  return [d.getDate(), months[d.getMonth()], time].join(' ');
}


// log is just a thin wrapper to console.log that prepends a timestamp
exports.log = function() {
  console.log('%s - %s', timestamp(), exports.format.apply(exports, arguments));
};


/**
 * Inherit the prototype methods from one constructor into another.
 *
 * The Function.prototype.inherits from lang.js rewritten as a standalone
 * function (not on Function.prototype). NOTE: If this file is to be loaded
 * during bootstrapping this function needs to be rewritten using some native
 * functions as prototype setup using normal JavaScript does not work as
 * expected during bootstrapping (see mirror.js in r114903).
 *
 * @param {function} ctor Constructor function which needs to inherit the
 *     prototype.
 * @param {function} superCtor Constructor function to inherit prototype from.
 */
exports.inherits = require('inherits');

exports._extend = function(origin, add) {
  // Don't do anything if add isn't an object
  if (!add || !isObject(add)) return origin;

  var keys = Object.keys(add);
  var i = keys.length;
  while (i--) {
    origin[keys[i]] = add[keys[i]];
  }
  return origin;
};

function hasOwnProperty(obj, prop) {
  return Object.prototype.hasOwnProperty.call(obj, prop);
}

},{"./support/isBuffer":62,"inherits":42}],64:[function(require,module,exports){
;(function (root, factory) {
	if (typeof exports === "object") {
		// CommonJS
		module.exports = exports = factory();
	}
	else if (typeof define === "function" && define.amd) {
		// AMD
		define([], factory);
	}
	else {
		// Global (browser)
		root.CryptoJS = factory();
	}
}(this, function () {

	/**
	 * CryptoJS core components.
	 */
	var CryptoJS = CryptoJS || (function (Math, undefined) {
	    /**
	     * CryptoJS namespace.
	     */
	    var C = {};

	    /**
	     * Library namespace.
	     */
	    var C_lib = C.lib = {};

	    /**
	     * Base object for prototypal inheritance.
	     */
	    var Base = C_lib.Base = (function () {
	        function F() {}

	        return {
	            /**
	             * Creates a new object that inherits from this object.
	             *
	             * @param {Object} overrides Properties to copy into the new object.
	             *
	             * @return {Object} The new object.
	             *
	             * @static
	             *
	             * @example
	             *
	             *     var MyType = CryptoJS.lib.Base.extend({
	             *         field: 'value',
	             *
	             *         method: function () {
	             *         }
	             *     });
	             */
	            extend: function (overrides) {
	                // Spawn
	                F.prototype = this;
	                var subtype = new F();

	                // Augment
	                if (overrides) {
	                    subtype.mixIn(overrides);
	                }

	                // Create default initializer
	                if (!subtype.hasOwnProperty('init')) {
	                    subtype.init = function () {
	                        subtype.$super.init.apply(this, arguments);
	                    };
	                }

	                // Initializer's prototype is the subtype object
	                subtype.init.prototype = subtype;

	                // Reference supertype
	                subtype.$super = this;

	                return subtype;
	            },

	            /**
	             * Extends this object and runs the init method.
	             * Arguments to create() will be passed to init().
	             *
	             * @return {Object} The new object.
	             *
	             * @static
	             *
	             * @example
	             *
	             *     var instance = MyType.create();
	             */
	            create: function () {
	                var instance = this.extend();
	                instance.init.apply(instance, arguments);

	                return instance;
	            },

	            /**
	             * Initializes a newly created object.
	             * Override this method to add some logic when your objects are created.
	             *
	             * @example
	             *
	             *     var MyType = CryptoJS.lib.Base.extend({
	             *         init: function () {
	             *             // ...
	             *         }
	             *     });
	             */
	            init: function () {
	            },

	            /**
	             * Copies properties into this object.
	             *
	             * @param {Object} properties The properties to mix in.
	             *
	             * @example
	             *
	             *     MyType.mixIn({
	             *         field: 'value'
	             *     });
	             */
	            mixIn: function (properties) {
	                for (var propertyName in properties) {
	                    if (properties.hasOwnProperty(propertyName)) {
	                        this[propertyName] = properties[propertyName];
	                    }
	                }

	                // IE won't copy toString using the loop above
	                if (properties.hasOwnProperty('toString')) {
	                    this.toString = properties.toString;
	                }
	            },

	            /**
	             * Creates a copy of this object.
	             *
	             * @return {Object} The clone.
	             *
	             * @example
	             *
	             *     var clone = instance.clone();
	             */
	            clone: function () {
	                return this.init.prototype.extend(this);
	            }
	        };
	    }());

	    /**
	     * An array of 32-bit words.
	     *
	     * @property {Array} words The array of 32-bit words.
	     * @property {number} sigBytes The number of significant bytes in this word array.
	     */
	    var WordArray = C_lib.WordArray = Base.extend({
	        /**
	         * Initializes a newly created word array.
	         *
	         * @param {Array} words (Optional) An array of 32-bit words.
	         * @param {number} sigBytes (Optional) The number of significant bytes in the words.
	         *
	         * @example
	         *
	         *     var wordArray = CryptoJS.lib.WordArray.create();
	         *     var wordArray = CryptoJS.lib.WordArray.create([0x00010203, 0x04050607]);
	         *     var wordArray = CryptoJS.lib.WordArray.create([0x00010203, 0x04050607], 6);
	         */
	        init: function (words, sigBytes) {
	            words = this.words = words || [];

	            if (sigBytes != undefined) {
	                this.sigBytes = sigBytes;
	            } else {
	                this.sigBytes = words.length * 4;
	            }
	        },

	        /**
	         * Converts this word array to a string.
	         *
	         * @param {Encoder} encoder (Optional) The encoding strategy to use. Default: CryptoJS.enc.Hex
	         *
	         * @return {string} The stringified word array.
	         *
	         * @example
	         *
	         *     var string = wordArray + '';
	         *     var string = wordArray.toString();
	         *     var string = wordArray.toString(CryptoJS.enc.Utf8);
	         */
	        toString: function (encoder) {
	            return (encoder || Hex).stringify(this);
	        },

	        /**
	         * Concatenates a word array to this word array.
	         *
	         * @param {WordArray} wordArray The word array to append.
	         *
	         * @return {WordArray} This word array.
	         *
	         * @example
	         *
	         *     wordArray1.concat(wordArray2);
	         */
	        concat: function (wordArray) {
	            // Shortcuts
	            var thisWords = this.words;
	            var thatWords = wordArray.words;
	            var thisSigBytes = this.sigBytes;
	            var thatSigBytes = wordArray.sigBytes;

	            // Clamp excess bits
	            this.clamp();

	            // Concat
	            if (thisSigBytes % 4) {
	                // Copy one byte at a time
	                for (var i = 0; i < thatSigBytes; i++) {
	                    var thatByte = (thatWords[i >>> 2] >>> (24 - (i % 4) * 8)) & 0xff;
	                    thisWords[(thisSigBytes + i) >>> 2] |= thatByte << (24 - ((thisSigBytes + i) % 4) * 8);
	                }
	            } else if (thatWords.length > 0xffff) {
	                // Copy one word at a time
	                for (var i = 0; i < thatSigBytes; i += 4) {
	                    thisWords[(thisSigBytes + i) >>> 2] = thatWords[i >>> 2];
	                }
	            } else {
	                // Copy all words at once
	                thisWords.push.apply(thisWords, thatWords);
	            }
	            this.sigBytes += thatSigBytes;

	            // Chainable
	            return this;
	        },

	        /**
	         * Removes insignificant bits.
	         *
	         * @example
	         *
	         *     wordArray.clamp();
	         */
	        clamp: function () {
	            // Shortcuts
	            var words = this.words;
	            var sigBytes = this.sigBytes;

	            // Clamp
	            words[sigBytes >>> 2] &= 0xffffffff << (32 - (sigBytes % 4) * 8);
	            words.length = Math.ceil(sigBytes / 4);
	        },

	        /**
	         * Creates a copy of this word array.
	         *
	         * @return {WordArray} The clone.
	         *
	         * @example
	         *
	         *     var clone = wordArray.clone();
	         */
	        clone: function () {
	            var clone = Base.clone.call(this);
	            clone.words = this.words.slice(0);

	            return clone;
	        },

	        /**
	         * Creates a word array filled with random bytes.
	         *
	         * @param {number} nBytes The number of random bytes to generate.
	         *
	         * @return {WordArray} The random word array.
	         *
	         * @static
	         *
	         * @example
	         *
	         *     var wordArray = CryptoJS.lib.WordArray.random(16);
	         */
	        random: function (nBytes) {
	            var words = [];

	            var r = (function (m_w) {
	                var m_w = m_w;
	                var m_z = 0x3ade68b1;
	                var mask = 0xffffffff;

	                return function () {
	                    m_z = (0x9069 * (m_z & 0xFFFF) + (m_z >> 0x10)) & mask;
	                    m_w = (0x4650 * (m_w & 0xFFFF) + (m_w >> 0x10)) & mask;
	                    var result = ((m_z << 0x10) + m_w) & mask;
	                    result /= 0x100000000;
	                    result += 0.5;
	                    return result * (Math.random() > .5 ? 1 : -1);
	                }
	            });

	            for (var i = 0, rcache; i < nBytes; i += 4) {
	                var _r = r((rcache || Math.random()) * 0x100000000);

	                rcache = _r() * 0x3ade67b7;
	                words.push((_r() * 0x100000000) | 0);
	            }

	            return new WordArray.init(words, nBytes);
	        }
	    });

	    /**
	     * Encoder namespace.
	     */
	    var C_enc = C.enc = {};

	    /**
	     * Hex encoding strategy.
	     */
	    var Hex = C_enc.Hex = {
	        /**
	         * Converts a word array to a hex string.
	         *
	         * @param {WordArray} wordArray The word array.
	         *
	         * @return {string} The hex string.
	         *
	         * @static
	         *
	         * @example
	         *
	         *     var hexString = CryptoJS.enc.Hex.stringify(wordArray);
	         */
	        stringify: function (wordArray) {
	            // Shortcuts
	            var words = wordArray.words;
	            var sigBytes = wordArray.sigBytes;

	            // Convert
	            var hexChars = [];
	            for (var i = 0; i < sigBytes; i++) {
	                var bite = (words[i >>> 2] >>> (24 - (i % 4) * 8)) & 0xff;
	                hexChars.push((bite >>> 4).toString(16));
	                hexChars.push((bite & 0x0f).toString(16));
	            }

	            return hexChars.join('');
	        },

	        /**
	         * Converts a hex string to a word array.
	         *
	         * @param {string} hexStr The hex string.
	         *
	         * @return {WordArray} The word array.
	         *
	         * @static
	         *
	         * @example
	         *
	         *     var wordArray = CryptoJS.enc.Hex.parse(hexString);
	         */
	        parse: function (hexStr) {
	            // Shortcut
	            var hexStrLength = hexStr.length;

	            // Convert
	            var words = [];
	            for (var i = 0; i < hexStrLength; i += 2) {
	                words[i >>> 3] |= parseInt(hexStr.substr(i, 2), 16) << (24 - (i % 8) * 4);
	            }

	            return new WordArray.init(words, hexStrLength / 2);
	        }
	    };

	    /**
	     * Latin1 encoding strategy.
	     */
	    var Latin1 = C_enc.Latin1 = {
	        /**
	         * Converts a word array to a Latin1 string.
	         *
	         * @param {WordArray} wordArray The word array.
	         *
	         * @return {string} The Latin1 string.
	         *
	         * @static
	         *
	         * @example
	         *
	         *     var latin1String = CryptoJS.enc.Latin1.stringify(wordArray);
	         */
	        stringify: function (wordArray) {
	            // Shortcuts
	            var words = wordArray.words;
	            var sigBytes = wordArray.sigBytes;

	            // Convert
	            var latin1Chars = [];
	            for (var i = 0; i < sigBytes; i++) {
	                var bite = (words[i >>> 2] >>> (24 - (i % 4) * 8)) & 0xff;
	                latin1Chars.push(String.fromCharCode(bite));
	            }

	            return latin1Chars.join('');
	        },

	        /**
	         * Converts a Latin1 string to a word array.
	         *
	         * @param {string} latin1Str The Latin1 string.
	         *
	         * @return {WordArray} The word array.
	         *
	         * @static
	         *
	         * @example
	         *
	         *     var wordArray = CryptoJS.enc.Latin1.parse(latin1String);
	         */
	        parse: function (latin1Str) {
	            // Shortcut
	            var latin1StrLength = latin1Str.length;

	            // Convert
	            var words = [];
	            for (var i = 0; i < latin1StrLength; i++) {
	                words[i >>> 2] |= (latin1Str.charCodeAt(i) & 0xff) << (24 - (i % 4) * 8);
	            }

	            return new WordArray.init(words, latin1StrLength);
	        }
	    };

	    /**
	     * UTF-8 encoding strategy.
	     */
	    var Utf8 = C_enc.Utf8 = {
	        /**
	         * Converts a word array to a UTF-8 string.
	         *
	         * @param {WordArray} wordArray The word array.
	         *
	         * @return {string} The UTF-8 string.
	         *
	         * @static
	         *
	         * @example
	         *
	         *     var utf8String = CryptoJS.enc.Utf8.stringify(wordArray);
	         */
	        stringify: function (wordArray) {
	            try {
	                return decodeURIComponent(escape(Latin1.stringify(wordArray)));
	            } catch (e) {
	                throw new Error('Malformed UTF-8 data');
	            }
	        },

	        /**
	         * Converts a UTF-8 string to a word array.
	         *
	         * @param {string} utf8Str The UTF-8 string.
	         *
	         * @return {WordArray} The word array.
	         *
	         * @static
	         *
	         * @example
	         *
	         *     var wordArray = CryptoJS.enc.Utf8.parse(utf8String);
	         */
	        parse: function (utf8Str) {
	            return Latin1.parse(unescape(encodeURIComponent(utf8Str)));
	        }
	    };

	    /**
	     * Abstract buffered block algorithm template.
	     *
	     * The property blockSize must be implemented in a concrete subtype.
	     *
	     * @property {number} _minBufferSize The number of blocks that should be kept unprocessed in the buffer. Default: 0
	     */
	    var BufferedBlockAlgorithm = C_lib.BufferedBlockAlgorithm = Base.extend({
	        /**
	         * Resets this block algorithm's data buffer to its initial state.
	         *
	         * @example
	         *
	         *     bufferedBlockAlgorithm.reset();
	         */
	        reset: function () {
	            // Initial values
	            this._data = new WordArray.init();
	            this._nDataBytes = 0;
	        },

	        /**
	         * Adds new data to this block algorithm's buffer.
	         *
	         * @param {WordArray|string} data The data to append. Strings are converted to a WordArray using UTF-8.
	         *
	         * @example
	         *
	         *     bufferedBlockAlgorithm._append('data');
	         *     bufferedBlockAlgorithm._append(wordArray);
	         */
	        _append: function (data) {
	            // Convert string to WordArray, else assume WordArray already
	            if (typeof data == 'string') {
	                data = Utf8.parse(data);
	            }

	            // Append
	            this._data.concat(data);
	            this._nDataBytes += data.sigBytes;
	        },

	        /**
	         * Processes available data blocks.
	         *
	         * This method invokes _doProcessBlock(offset), which must be implemented by a concrete subtype.
	         *
	         * @param {boolean} doFlush Whether all blocks and partial blocks should be processed.
	         *
	         * @return {WordArray} The processed data.
	         *
	         * @example
	         *
	         *     var processedData = bufferedBlockAlgorithm._process();
	         *     var processedData = bufferedBlockAlgorithm._process(!!'flush');
	         */
	        _process: function (doFlush) {
	            // Shortcuts
	            var data = this._data;
	            var dataWords = data.words;
	            var dataSigBytes = data.sigBytes;
	            var blockSize = this.blockSize;
	            var blockSizeBytes = blockSize * 4;

	            // Count blocks ready
	            var nBlocksReady = dataSigBytes / blockSizeBytes;
	            if (doFlush) {
	                // Round up to include partial blocks
	                nBlocksReady = Math.ceil(nBlocksReady);
	            } else {
	                // Round down to include only full blocks,
	                // less the number of blocks that must remain in the buffer
	                nBlocksReady = Math.max((nBlocksReady | 0) - this._minBufferSize, 0);
	            }

	            // Count words ready
	            var nWordsReady = nBlocksReady * blockSize;

	            // Count bytes ready
	            var nBytesReady = Math.min(nWordsReady * 4, dataSigBytes);

	            // Process blocks
	            if (nWordsReady) {
	                for (var offset = 0; offset < nWordsReady; offset += blockSize) {
	                    // Perform concrete-algorithm logic
	                    this._doProcessBlock(dataWords, offset);
	                }

	                // Remove processed words
	                var processedWords = dataWords.splice(0, nWordsReady);
	                data.sigBytes -= nBytesReady;
	            }

	            // Return processed words
	            return new WordArray.init(processedWords, nBytesReady);
	        },

	        /**
	         * Creates a copy of this object.
	         *
	         * @return {Object} The clone.
	         *
	         * @example
	         *
	         *     var clone = bufferedBlockAlgorithm.clone();
	         */
	        clone: function () {
	            var clone = Base.clone.call(this);
	            clone._data = this._data.clone();

	            return clone;
	        },

	        _minBufferSize: 0
	    });

	    /**
	     * Abstract hasher template.
	     *
	     * @property {number} blockSize The number of 32-bit words this hasher operates on. Default: 16 (512 bits)
	     */
	    var Hasher = C_lib.Hasher = BufferedBlockAlgorithm.extend({
	        /**
	         * Configuration options.
	         */
	        cfg: Base.extend(),

	        /**
	         * Initializes a newly created hasher.
	         *
	         * @param {Object} cfg (Optional) The configuration options to use for this hash computation.
	         *
	         * @example
	         *
	         *     var hasher = CryptoJS.algo.SHA256.create();
	         */
	        init: function (cfg) {
	            // Apply config defaults
	            this.cfg = this.cfg.extend(cfg);

	            // Set initial values
	            this.reset();
	        },

	        /**
	         * Resets this hasher to its initial state.
	         *
	         * @example
	         *
	         *     hasher.reset();
	         */
	        reset: function () {
	            // Reset data buffer
	            BufferedBlockAlgorithm.reset.call(this);

	            // Perform concrete-hasher logic
	            this._doReset();
	        },

	        /**
	         * Updates this hasher with a message.
	         *
	         * @param {WordArray|string} messageUpdate The message to append.
	         *
	         * @return {Hasher} This hasher.
	         *
	         * @example
	         *
	         *     hasher.update('message');
	         *     hasher.update(wordArray);
	         */
	        update: function (messageUpdate) {
	            // Append
	            this._append(messageUpdate);

	            // Update the hash
	            this._process();

	            // Chainable
	            return this;
	        },

	        /**
	         * Finalizes the hash computation.
	         * Note that the finalize operation is effectively a destructive, read-once operation.
	         *
	         * @param {WordArray|string} messageUpdate (Optional) A final message update.
	         *
	         * @return {WordArray} The hash.
	         *
	         * @example
	         *
	         *     var hash = hasher.finalize();
	         *     var hash = hasher.finalize('message');
	         *     var hash = hasher.finalize(wordArray);
	         */
	        finalize: function (messageUpdate) {
	            // Final message update
	            if (messageUpdate) {
	                this._append(messageUpdate);
	            }

	            // Perform concrete-hasher logic
	            var hash = this._doFinalize();

	            return hash;
	        },

	        blockSize: 512/32,

	        /**
	         * Creates a shortcut function to a hasher's object interface.
	         *
	         * @param {Hasher} hasher The hasher to create a helper for.
	         *
	         * @return {Function} The shortcut function.
	         *
	         * @static
	         *
	         * @example
	         *
	         *     var SHA256 = CryptoJS.lib.Hasher._createHelper(CryptoJS.algo.SHA256);
	         */
	        _createHelper: function (hasher) {
	            return function (message, cfg) {
	                return new hasher.init(cfg).finalize(message);
	            };
	        },

	        /**
	         * Creates a shortcut function to the HMAC's object interface.
	         *
	         * @param {Hasher} hasher The hasher to use in this HMAC helper.
	         *
	         * @return {Function} The shortcut function.
	         *
	         * @static
	         *
	         * @example
	         *
	         *     var HmacSHA256 = CryptoJS.lib.Hasher._createHmacHelper(CryptoJS.algo.SHA256);
	         */
	        _createHmacHelper: function (hasher) {
	            return function (message, key) {
	                return new C_algo.HMAC.init(hasher, key).finalize(message);
	            };
	        }
	    });

	    /**
	     * Algorithm namespace.
	     */
	    var C_algo = C.algo = {};

	    return C;
	}(Math));


	return CryptoJS;

}));
},{}],65:[function(require,module,exports){
;(function (root, factory, undef) {
	if (typeof exports === "object") {
		// CommonJS
		module.exports = exports = factory(require("./core"), require("./x64-core"));
	}
	else if (typeof define === "function" && define.amd) {
		// AMD
		define(["./core", "./x64-core"], factory);
	}
	else {
		// Global (browser)
		factory(root.CryptoJS);
	}
}(this, function (CryptoJS) {

	(function (Math) {
	    // Shortcuts
	    var C = CryptoJS;
	    var C_lib = C.lib;
	    var WordArray = C_lib.WordArray;
	    var Hasher = C_lib.Hasher;
	    var C_x64 = C.x64;
	    var X64Word = C_x64.Word;
	    var C_algo = C.algo;

	    // Constants tables
	    var RHO_OFFSETS = [];
	    var PI_INDEXES  = [];
	    var ROUND_CONSTANTS = [];

	    // Compute Constants
	    (function () {
	        // Compute rho offset constants
	        var x = 1, y = 0;
	        for (var t = 0; t < 24; t++) {
	            RHO_OFFSETS[x + 5 * y] = ((t + 1) * (t + 2) / 2) % 64;

	            var newX = y % 5;
	            var newY = (2 * x + 3 * y) % 5;
	            x = newX;
	            y = newY;
	        }

	        // Compute pi index constants
	        for (var x = 0; x < 5; x++) {
	            for (var y = 0; y < 5; y++) {
	                PI_INDEXES[x + 5 * y] = y + ((2 * x + 3 * y) % 5) * 5;
	            }
	        }

	        // Compute round constants
	        var LFSR = 0x01;
	        for (var i = 0; i < 24; i++) {
	            var roundConstantMsw = 0;
	            var roundConstantLsw = 0;

	            for (var j = 0; j < 7; j++) {
	                if (LFSR & 0x01) {
	                    var bitPosition = (1 << j) - 1;
	                    if (bitPosition < 32) {
	                        roundConstantLsw ^= 1 << bitPosition;
	                    } else /* if (bitPosition >= 32) */ {
	                        roundConstantMsw ^= 1 << (bitPosition - 32);
	                    }
	                }

	                // Compute next LFSR
	                if (LFSR & 0x80) {
	                    // Primitive polynomial over GF(2): x^8 + x^6 + x^5 + x^4 + 1
	                    LFSR = (LFSR << 1) ^ 0x71;
	                } else {
	                    LFSR <<= 1;
	                }
	            }

	            ROUND_CONSTANTS[i] = X64Word.create(roundConstantMsw, roundConstantLsw);
	        }
	    }());

	    // Reusable objects for temporary values
	    var T = [];
	    (function () {
	        for (var i = 0; i < 25; i++) {
	            T[i] = X64Word.create();
	        }
	    }());

	    /**
	     * SHA-3 hash algorithm.
	     */
	    var SHA3 = C_algo.SHA3 = Hasher.extend({
	        /**
	         * Configuration options.
	         *
	         * @property {number} outputLength
	         *   The desired number of bits in the output hash.
	         *   Only values permitted are: 224, 256, 384, 512.
	         *   Default: 512
	         */
	        cfg: Hasher.cfg.extend({
	            outputLength: 512
	        }),

	        _doReset: function () {
	            var state = this._state = []
	            for (var i = 0; i < 25; i++) {
	                state[i] = new X64Word.init();
	            }

	            this.blockSize = (1600 - 2 * this.cfg.outputLength) / 32;
	        },

	        _doProcessBlock: function (M, offset) {
	            // Shortcuts
	            var state = this._state;
	            var nBlockSizeLanes = this.blockSize / 2;

	            // Absorb
	            for (var i = 0; i < nBlockSizeLanes; i++) {
	                // Shortcuts
	                var M2i  = M[offset + 2 * i];
	                var M2i1 = M[offset + 2 * i + 1];

	                // Swap endian
	                M2i = (
	                    (((M2i << 8)  | (M2i >>> 24)) & 0x00ff00ff) |
	                    (((M2i << 24) | (M2i >>> 8))  & 0xff00ff00)
	                );
	                M2i1 = (
	                    (((M2i1 << 8)  | (M2i1 >>> 24)) & 0x00ff00ff) |
	                    (((M2i1 << 24) | (M2i1 >>> 8))  & 0xff00ff00)
	                );

	                // Absorb message into state
	                var lane = state[i];
	                lane.high ^= M2i1;
	                lane.low  ^= M2i;
	            }

	            // Rounds
	            for (var round = 0; round < 24; round++) {
	                // Theta
	                for (var x = 0; x < 5; x++) {
	                    // Mix column lanes
	                    var tMsw = 0, tLsw = 0;
	                    for (var y = 0; y < 5; y++) {
	                        var lane = state[x + 5 * y];
	                        tMsw ^= lane.high;
	                        tLsw ^= lane.low;
	                    }

	                    // Temporary values
	                    var Tx = T[x];
	                    Tx.high = tMsw;
	                    Tx.low  = tLsw;
	                }
	                for (var x = 0; x < 5; x++) {
	                    // Shortcuts
	                    var Tx4 = T[(x + 4) % 5];
	                    var Tx1 = T[(x + 1) % 5];
	                    var Tx1Msw = Tx1.high;
	                    var Tx1Lsw = Tx1.low;

	                    // Mix surrounding columns
	                    var tMsw = Tx4.high ^ ((Tx1Msw << 1) | (Tx1Lsw >>> 31));
	                    var tLsw = Tx4.low  ^ ((Tx1Lsw << 1) | (Tx1Msw >>> 31));
	                    for (var y = 0; y < 5; y++) {
	                        var lane = state[x + 5 * y];
	                        lane.high ^= tMsw;
	                        lane.low  ^= tLsw;
	                    }
	                }

	                // Rho Pi
	                for (var laneIndex = 1; laneIndex < 25; laneIndex++) {
	                    // Shortcuts
	                    var lane = state[laneIndex];
	                    var laneMsw = lane.high;
	                    var laneLsw = lane.low;
	                    var rhoOffset = RHO_OFFSETS[laneIndex];

	                    // Rotate lanes
	                    if (rhoOffset < 32) {
	                        var tMsw = (laneMsw << rhoOffset) | (laneLsw >>> (32 - rhoOffset));
	                        var tLsw = (laneLsw << rhoOffset) | (laneMsw >>> (32 - rhoOffset));
	                    } else /* if (rhoOffset >= 32) */ {
	                        var tMsw = (laneLsw << (rhoOffset - 32)) | (laneMsw >>> (64 - rhoOffset));
	                        var tLsw = (laneMsw << (rhoOffset - 32)) | (laneLsw >>> (64 - rhoOffset));
	                    }

	                    // Transpose lanes
	                    var TPiLane = T[PI_INDEXES[laneIndex]];
	                    TPiLane.high = tMsw;
	                    TPiLane.low  = tLsw;
	                }

	                // Rho pi at x = y = 0
	                var T0 = T[0];
	                var state0 = state[0];
	                T0.high = state0.high;
	                T0.low  = state0.low;

	                // Chi
	                for (var x = 0; x < 5; x++) {
	                    for (var y = 0; y < 5; y++) {
	                        // Shortcuts
	                        var laneIndex = x + 5 * y;
	                        var lane = state[laneIndex];
	                        var TLane = T[laneIndex];
	                        var Tx1Lane = T[((x + 1) % 5) + 5 * y];
	                        var Tx2Lane = T[((x + 2) % 5) + 5 * y];

	                        // Mix rows
	                        lane.high = TLane.high ^ (~Tx1Lane.high & Tx2Lane.high);
	                        lane.low  = TLane.low  ^ (~Tx1Lane.low  & Tx2Lane.low);
	                    }
	                }

	                // Iota
	                var lane = state[0];
	                var roundConstant = ROUND_CONSTANTS[round];
	                lane.high ^= roundConstant.high;
	                lane.low  ^= roundConstant.low;;
	            }
	        },

	        _doFinalize: function () {
	            // Shortcuts
	            var data = this._data;
	            var dataWords = data.words;
	            var nBitsTotal = this._nDataBytes * 8;
	            var nBitsLeft = data.sigBytes * 8;
	            var blockSizeBits = this.blockSize * 32;

	            // Add padding
	            dataWords[nBitsLeft >>> 5] |= 0x1 << (24 - nBitsLeft % 32);
	            dataWords[((Math.ceil((nBitsLeft + 1) / blockSizeBits) * blockSizeBits) >>> 5) - 1] |= 0x80;
	            data.sigBytes = dataWords.length * 4;

	            // Hash final blocks
	            this._process();

	            // Shortcuts
	            var state = this._state;
	            var outputLengthBytes = this.cfg.outputLength / 8;
	            var outputLengthLanes = outputLengthBytes / 8;

	            // Squeeze
	            var hashWords = [];
	            for (var i = 0; i < outputLengthLanes; i++) {
	                // Shortcuts
	                var lane = state[i];
	                var laneMsw = lane.high;
	                var laneLsw = lane.low;

	                // Swap endian
	                laneMsw = (
	                    (((laneMsw << 8)  | (laneMsw >>> 24)) & 0x00ff00ff) |
	                    (((laneMsw << 24) | (laneMsw >>> 8))  & 0xff00ff00)
	                );
	                laneLsw = (
	                    (((laneLsw << 8)  | (laneLsw >>> 24)) & 0x00ff00ff) |
	                    (((laneLsw << 24) | (laneLsw >>> 8))  & 0xff00ff00)
	                );

	                // Squeeze state to retrieve hash
	                hashWords.push(laneLsw);
	                hashWords.push(laneMsw);
	            }

	            // Return final computed hash
	            return new WordArray.init(hashWords, outputLengthBytes);
	        },

	        clone: function () {
	            var clone = Hasher.clone.call(this);

	            var state = clone._state = this._state.slice(0);
	            for (var i = 0; i < 25; i++) {
	                state[i] = state[i].clone();
	            }

	            return clone;
	        }
	    });

	    /**
	     * Shortcut function to the hasher's object interface.
	     *
	     * @param {WordArray|string} message The message to hash.
	     *
	     * @return {WordArray} The hash.
	     *
	     * @static
	     *
	     * @example
	     *
	     *     var hash = CryptoJS.SHA3('message');
	     *     var hash = CryptoJS.SHA3(wordArray);
	     */
	    C.SHA3 = Hasher._createHelper(SHA3);

	    /**
	     * Shortcut function to the HMAC's object interface.
	     *
	     * @param {WordArray|string} message The message to hash.
	     * @param {WordArray|string} key The secret key.
	     *
	     * @return {WordArray} The HMAC.
	     *
	     * @static
	     *
	     * @example
	     *
	     *     var hmac = CryptoJS.HmacSHA3(message, key);
	     */
	    C.HmacSHA3 = Hasher._createHmacHelper(SHA3);
	}(Math));


	return CryptoJS.SHA3;

}));
},{"./core":64,"./x64-core":66}],66:[function(require,module,exports){
;(function (root, factory) {
	if (typeof exports === "object") {
		// CommonJS
		module.exports = exports = factory(require("./core"));
	}
	else if (typeof define === "function" && define.amd) {
		// AMD
		define(["./core"], factory);
	}
	else {
		// Global (browser)
		factory(root.CryptoJS);
	}
}(this, function (CryptoJS) {

	(function (undefined) {
	    // Shortcuts
	    var C = CryptoJS;
	    var C_lib = C.lib;
	    var Base = C_lib.Base;
	    var X32WordArray = C_lib.WordArray;

	    /**
	     * x64 namespace.
	     */
	    var C_x64 = C.x64 = {};

	    /**
	     * A 64-bit word.
	     */
	    var X64Word = C_x64.Word = Base.extend({
	        /**
	         * Initializes a newly created 64-bit word.
	         *
	         * @param {number} high The high 32 bits.
	         * @param {number} low The low 32 bits.
	         *
	         * @example
	         *
	         *     var x64Word = CryptoJS.x64.Word.create(0x00010203, 0x04050607);
	         */
	        init: function (high, low) {
	            this.high = high;
	            this.low = low;
	        }

	        /**
	         * Bitwise NOTs this word.
	         *
	         * @return {X64Word} A new x64-Word object after negating.
	         *
	         * @example
	         *
	         *     var negated = x64Word.not();
	         */
	        // not: function () {
	            // var high = ~this.high;
	            // var low = ~this.low;

	            // return X64Word.create(high, low);
	        // },

	        /**
	         * Bitwise ANDs this word with the passed word.
	         *
	         * @param {X64Word} word The x64-Word to AND with this word.
	         *
	         * @return {X64Word} A new x64-Word object after ANDing.
	         *
	         * @example
	         *
	         *     var anded = x64Word.and(anotherX64Word);
	         */
	        // and: function (word) {
	            // var high = this.high & word.high;
	            // var low = this.low & word.low;

	            // return X64Word.create(high, low);
	        // },

	        /**
	         * Bitwise ORs this word with the passed word.
	         *
	         * @param {X64Word} word The x64-Word to OR with this word.
	         *
	         * @return {X64Word} A new x64-Word object after ORing.
	         *
	         * @example
	         *
	         *     var ored = x64Word.or(anotherX64Word);
	         */
	        // or: function (word) {
	            // var high = this.high | word.high;
	            // var low = this.low | word.low;

	            // return X64Word.create(high, low);
	        // },

	        /**
	         * Bitwise XORs this word with the passed word.
	         *
	         * @param {X64Word} word The x64-Word to XOR with this word.
	         *
	         * @return {X64Word} A new x64-Word object after XORing.
	         *
	         * @example
	         *
	         *     var xored = x64Word.xor(anotherX64Word);
	         */
	        // xor: function (word) {
	            // var high = this.high ^ word.high;
	            // var low = this.low ^ word.low;

	            // return X64Word.create(high, low);
	        // },

	        /**
	         * Shifts this word n bits to the left.
	         *
	         * @param {number} n The number of bits to shift.
	         *
	         * @return {X64Word} A new x64-Word object after shifting.
	         *
	         * @example
	         *
	         *     var shifted = x64Word.shiftL(25);
	         */
	        // shiftL: function (n) {
	            // if (n < 32) {
	                // var high = (this.high << n) | (this.low >>> (32 - n));
	                // var low = this.low << n;
	            // } else {
	                // var high = this.low << (n - 32);
	                // var low = 0;
	            // }

	            // return X64Word.create(high, low);
	        // },

	        /**
	         * Shifts this word n bits to the right.
	         *
	         * @param {number} n The number of bits to shift.
	         *
	         * @return {X64Word} A new x64-Word object after shifting.
	         *
	         * @example
	         *
	         *     var shifted = x64Word.shiftR(7);
	         */
	        // shiftR: function (n) {
	            // if (n < 32) {
	                // var low = (this.low >>> n) | (this.high << (32 - n));
	                // var high = this.high >>> n;
	            // } else {
	                // var low = this.high >>> (n - 32);
	                // var high = 0;
	            // }

	            // return X64Word.create(high, low);
	        // },

	        /**
	         * Rotates this word n bits to the left.
	         *
	         * @param {number} n The number of bits to rotate.
	         *
	         * @return {X64Word} A new x64-Word object after rotating.
	         *
	         * @example
	         *
	         *     var rotated = x64Word.rotL(25);
	         */
	        // rotL: function (n) {
	            // return this.shiftL(n).or(this.shiftR(64 - n));
	        // },

	        /**
	         * Rotates this word n bits to the right.
	         *
	         * @param {number} n The number of bits to rotate.
	         *
	         * @return {X64Word} A new x64-Word object after rotating.
	         *
	         * @example
	         *
	         *     var rotated = x64Word.rotR(7);
	         */
	        // rotR: function (n) {
	            // return this.shiftR(n).or(this.shiftL(64 - n));
	        // },

	        /**
	         * Adds this word with the passed word.
	         *
	         * @param {X64Word} word The x64-Word to add with this word.
	         *
	         * @return {X64Word} A new x64-Word object after adding.
	         *
	         * @example
	         *
	         *     var added = x64Word.add(anotherX64Word);
	         */
	        // add: function (word) {
	            // var low = (this.low + word.low) | 0;
	            // var carry = (low >>> 0) < (this.low >>> 0) ? 1 : 0;
	            // var high = (this.high + word.high + carry) | 0;

	            // return X64Word.create(high, low);
	        // }
	    });

	    /**
	     * An array of 64-bit words.
	     *
	     * @property {Array} words The array of CryptoJS.x64.Word objects.
	     * @property {number} sigBytes The number of significant bytes in this word array.
	     */
	    var X64WordArray = C_x64.WordArray = Base.extend({
	        /**
	         * Initializes a newly created word array.
	         *
	         * @param {Array} words (Optional) An array of CryptoJS.x64.Word objects.
	         * @param {number} sigBytes (Optional) The number of significant bytes in the words.
	         *
	         * @example
	         *
	         *     var wordArray = CryptoJS.x64.WordArray.create();
	         *
	         *     var wordArray = CryptoJS.x64.WordArray.create([
	         *         CryptoJS.x64.Word.create(0x00010203, 0x04050607),
	         *         CryptoJS.x64.Word.create(0x18191a1b, 0x1c1d1e1f)
	         *     ]);
	         *
	         *     var wordArray = CryptoJS.x64.WordArray.create([
	         *         CryptoJS.x64.Word.create(0x00010203, 0x04050607),
	         *         CryptoJS.x64.Word.create(0x18191a1b, 0x1c1d1e1f)
	         *     ], 10);
	         */
	        init: function (words, sigBytes) {
	            words = this.words = words || [];

	            if (sigBytes != undefined) {
	                this.sigBytes = sigBytes;
	            } else {
	                this.sigBytes = words.length * 8;
	            }
	        },

	        /**
	         * Converts this 64-bit word array to a 32-bit word array.
	         *
	         * @return {CryptoJS.lib.WordArray} This word array's data as a 32-bit word array.
	         *
	         * @example
	         *
	         *     var x32WordArray = x64WordArray.toX32();
	         */
	        toX32: function () {
	            // Shortcuts
	            var x64Words = this.words;
	            var x64WordsLength = x64Words.length;

	            // Convert
	            var x32Words = [];
	            for (var i = 0; i < x64WordsLength; i++) {
	                var x64Word = x64Words[i];
	                x32Words.push(x64Word.high);
	                x32Words.push(x64Word.low);
	            }

	            return X32WordArray.create(x32Words, this.sigBytes);
	        },

	        /**
	         * Creates a copy of this word array.
	         *
	         * @return {X64WordArray} The clone.
	         *
	         * @example
	         *
	         *     var clone = x64WordArray.clone();
	         */
	        clone: function () {
	            var clone = Base.clone.call(this);

	            // Clone "words" array
	            var words = clone.words = this.words.slice(0);

	            // Clone each X64Word object
	            var wordsLength = words.length;
	            for (var i = 0; i < wordsLength; i++) {
	                words[i] = words[i].clone();
	            }

	            return clone;
	        }
	    });
	}());


	return CryptoJS;

}));
},{"./core":64}],67:[function(require,module,exports){
/**
 * Wrapper for built-in http.js to emulate the browser XMLHttpRequest object.
 *
 * This can be used with JS designed for browsers to improve reuse of code and
 * allow the use of existing libraries.
 *
 * Usage: include("XMLHttpRequest.js") and use XMLHttpRequest per W3C specs.
 *
 * @author Dan DeFelippi <dan@driverdan.com>
 * @contributor David Ellis <d.f.ellis@ieee.org>
 * @license MIT
 */

var Url = require("url");
var spawn = require("child_process").spawn;
var fs = require("fs");

exports.XMLHttpRequest = function() {
  "use strict";

  /**
   * Private variables
   */
  var self = this;
  var http = require("http");
  var https = require("https");

  // Holds http.js objects
  var request;
  var response;

  // Request settings
  var settings = {};

  // Disable header blacklist.
  // Not part of XHR specs.
  var disableHeaderCheck = false;

  // Set some default headers
  var defaultHeaders = {
    "User-Agent": "node-XMLHttpRequest",
    "Accept": "*/*",
  };

  var headers = defaultHeaders;

  // These headers are not user setable.
  // The following are allowed but banned in the spec:
  // * user-agent
  var forbiddenRequestHeaders = [
    "accept-charset",
    "accept-encoding",
    "access-control-request-headers",
    "access-control-request-method",
    "connection",
    "content-length",
    "content-transfer-encoding",
    "cookie",
    "cookie2",
    "date",
    "expect",
    "host",
    "keep-alive",
    "origin",
    "referer",
    "te",
    "trailer",
    "transfer-encoding",
    "upgrade",
    "via"
  ];

  // These request methods are not allowed
  var forbiddenRequestMethods = [
    "TRACE",
    "TRACK",
    "CONNECT"
  ];

  // Send flag
  var sendFlag = false;
  // Error flag, used when errors occur or abort is called
  var errorFlag = false;

  // Event listeners
  var listeners = {};

  /**
   * Constants
   */

  this.UNSENT = 0;
  this.OPENED = 1;
  this.HEADERS_RECEIVED = 2;
  this.LOADING = 3;
  this.DONE = 4;

  /**
   * Public vars
   */

  // Current state
  this.readyState = this.UNSENT;

  // default ready state change handler in case one is not set or is set late
  this.onreadystatechange = null;

  // Result & response
  this.responseText = "";
  this.responseXML = "";
  this.status = null;
  this.statusText = null;

  /**
   * Private methods
   */

  /**
   * Check if the specified header is allowed.
   *
   * @param string header Header to validate
   * @return boolean False if not allowed, otherwise true
   */
  var isAllowedHttpHeader = function(header) {
    return disableHeaderCheck || (header && forbiddenRequestHeaders.indexOf(header.toLowerCase()) === -1);
  };

  /**
   * Check if the specified method is allowed.
   *
   * @param string method Request method to validate
   * @return boolean False if not allowed, otherwise true
   */
  var isAllowedHttpMethod = function(method) {
    return (method && forbiddenRequestMethods.indexOf(method) === -1);
  };

  /**
   * Public methods
   */

  /**
   * Open the connection. Currently supports local server requests.
   *
   * @param string method Connection method (eg GET, POST)
   * @param string url URL for the connection.
   * @param boolean async Asynchronous connection. Default is true.
   * @param string user Username for basic authentication (optional)
   * @param string password Password for basic authentication (optional)
   */
  this.open = function(method, url, async, user, password) {
    this.abort();
    errorFlag = false;

    // Check for valid request method
    if (!isAllowedHttpMethod(method)) {
      throw "SecurityError: Request method not allowed";
    }

    settings = {
      "method": method,
      "url": url.toString(),
      "async": (typeof async !== "boolean" ? true : async),
      "user": user || null,
      "password": password || null
    };

    setState(this.OPENED);
  };

  /**
   * Disables or enables isAllowedHttpHeader() check the request. Enabled by default.
   * This does not conform to the W3C spec.
   *
   * @param boolean state Enable or disable header checking.
   */
  this.setDisableHeaderCheck = function(state) {
    disableHeaderCheck = state;
  };

  /**
   * Sets a header for the request.
   *
   * @param string header Header name
   * @param string value Header value
   */
  this.setRequestHeader = function(header, value) {
    if (this.readyState !== this.OPENED) {
      throw "INVALID_STATE_ERR: setRequestHeader can only be called when state is OPEN";
    }
    if (!isAllowedHttpHeader(header)) {
      console.warn("Refused to set unsafe header \"" + header + "\"");
      return;
    }
    if (sendFlag) {
      throw "INVALID_STATE_ERR: send flag is true";
    }
    headers[header] = value;
  };

  /**
   * Gets a header from the server response.
   *
   * @param string header Name of header to get.
   * @return string Text of the header or null if it doesn't exist.
   */
  this.getResponseHeader = function(header) {
    if (typeof header === "string"
      && this.readyState > this.OPENED
      && response
      && response.headers
      && response.headers[header.toLowerCase()]
      && !errorFlag
    ) {
      return response.headers[header.toLowerCase()];
    }

    return null;
  };

  /**
   * Gets all the response headers.
   *
   * @return string A string with all response headers separated by CR+LF
   */
  this.getAllResponseHeaders = function() {
    if (this.readyState < this.HEADERS_RECEIVED || errorFlag) {
      return "";
    }
    var result = "";

    for (var i in response.headers) {
      // Cookie headers are excluded
      if (i !== "set-cookie" && i !== "set-cookie2") {
        result += i + ": " + response.headers[i] + "\r\n";
      }
    }
    return result.substr(0, result.length - 2);
  };

  /**
   * Gets a request header
   *
   * @param string name Name of header to get
   * @return string Returns the request header or empty string if not set
   */
  this.getRequestHeader = function(name) {
    // @TODO Make this case insensitive
    if (typeof name === "string" && headers[name]) {
      return headers[name];
    }

    return "";
  };

  /**
   * Sends the request to the server.
   *
   * @param string data Optional data to send as request body.
   */
  this.send = function(data) {
    if (this.readyState !== this.OPENED) {
      throw "INVALID_STATE_ERR: connection must be opened before send() is called";
    }

    if (sendFlag) {
      throw "INVALID_STATE_ERR: send has already been called";
    }

    var ssl = false, local = false;
    var url = Url.parse(settings.url);
    var host;
    // Determine the server
    switch (url.protocol) {
      case "https:":
        ssl = true;
        // SSL & non-SSL both need host, no break here.
      case "http:":
        host = url.hostname;
        break;

      case "file:":
        local = true;
        break;

      case undefined:
      case "":
        host = "localhost";
        break;

      default:
        throw "Protocol not supported.";
    }

    // Load files off the local filesystem (file://)
    if (local) {
      if (settings.method !== "GET") {
        throw "XMLHttpRequest: Only GET method is supported";
      }

      if (settings.async) {
        fs.readFile(url.pathname, "utf8", function(error, data) {
          if (error) {
            self.handleError(error);
          } else {
            self.status = 200;
            self.responseText = data;
            setState(self.DONE);
          }
        });
      } else {
        try {
          this.responseText = fs.readFileSync(url.pathname, "utf8");
          this.status = 200;
          setState(self.DONE);
        } catch(e) {
          this.handleError(e);
        }
      }

      return;
    }

    // Default to port 80. If accessing localhost on another port be sure
    // to use http://localhost:port/path
    var port = url.port || (ssl ? 443 : 80);
    // Add query string if one is used
    var uri = url.pathname + (url.search ? url.search : "");

    // Set the Host header or the server may reject the request
    headers.Host = host;
    if (!((ssl && port === 443) || port === 80)) {
      headers.Host += ":" + url.port;
    }

    // Set Basic Auth if necessary
    if (settings.user) {
      if (typeof settings.password === "undefined") {
        settings.password = "";
      }
      var authBuf = new Buffer(settings.user + ":" + settings.password);
      headers.Authorization = "Basic " + authBuf.toString("base64");
    }

    // Set content length header
    if (settings.method === "GET" || settings.method === "HEAD") {
      data = null;
    } else if (data) {
      headers["Content-Length"] = Buffer.isBuffer(data) ? data.length : Buffer.byteLength(data);

      if (!headers["Content-Type"]) {
        headers["Content-Type"] = "text/plain;charset=UTF-8";
      }
    } else if (settings.method === "POST") {
      // For a post with no data set Content-Length: 0.
      // This is required by buggy servers that don't meet the specs.
      headers["Content-Length"] = 0;
    }

    var options = {
      host: host,
      port: port,
      path: uri,
      method: settings.method,
      headers: headers,
      agent: false
    };

    // Reset error flag
    errorFlag = false;

    // Handle async requests
    if (settings.async) {
      // Use the proper protocol
      var doRequest = ssl ? https.request : http.request;

      // Request is being sent, set send flag
      sendFlag = true;

      // As per spec, this is called here for historical reasons.
      self.dispatchEvent("readystatechange");

      // Handler for the response
      var responseHandler = function responseHandler(resp) {
        // Set response var to the response we got back
        // This is so it remains accessable outside this scope
        response = resp;
        // Check for redirect
        // @TODO Prevent looped redirects
        if (response.statusCode === 301 || response.statusCode === 302 || response.statusCode === 303 || response.statusCode === 307) {
          // Change URL to the redirect location
          settings.url = response.headers.location;
          var url = Url.parse(settings.url);
          // Set host var in case it's used later
          host = url.hostname;
          // Options for the new request
          var newOptions = {
            hostname: url.hostname,
            port: url.port,
            path: url.path,
            method: response.statusCode === 303 ? "GET" : settings.method,
            headers: headers
          };

          // Issue the new request
          request = doRequest(newOptions, responseHandler).on("error", errorHandler);
          request.end();
          // @TODO Check if an XHR event needs to be fired here
          return;
        }

        response.setEncoding("utf8");

        setState(self.HEADERS_RECEIVED);
        self.status = response.statusCode;

        response.on("data", function(chunk) {
          // Make sure there's some data
          if (chunk) {
            self.responseText += chunk;
          }
          // Don't emit state changes if the connection has been aborted.
          if (sendFlag) {
            setState(self.LOADING);
          }
        });

        response.on("end", function() {
          if (sendFlag) {
            // Discard the end event if the connection has been aborted
            setState(self.DONE);
            sendFlag = false;
          }
        });

        response.on("error", function(error) {
          self.handleError(error);
        });
      };

      // Error handler for the request
      var errorHandler = function errorHandler(error) {
        self.handleError(error);
      };

      // Create the request
      request = doRequest(options, responseHandler).on("error", errorHandler);

      // Node 0.4 and later won't accept empty data. Make sure it's needed.
      if (data) {
        request.write(data);
      }

      request.end();

      self.dispatchEvent("loadstart");
    } else { // Synchronous
      // Create a temporary file for communication with the other Node process
      var contentFile = ".node-xmlhttprequest-content-" + process.pid;
      var syncFile = ".node-xmlhttprequest-sync-" + process.pid;
      fs.writeFileSync(syncFile, "", "utf8");
      // The async request the other Node process executes
      var execString = "var http = require('http'), https = require('https'), fs = require('fs');"
        + "var doRequest = http" + (ssl ? "s" : "") + ".request;"
        + "var options = " + JSON.stringify(options) + ";"
        + "var responseText = '';"
        + "var req = doRequest(options, function(response) {"
        + "response.setEncoding('utf8');"
        + "response.on('data', function(chunk) {"
        + "  responseText += chunk;"
        + "});"
        + "response.on('end', function() {"
        + "fs.writeFileSync('" + contentFile + "', JSON.stringify({err: null, data: {statusCode: response.statusCode, headers: response.headers, text: responseText}}), 'utf8');"
        + "fs.unlinkSync('" + syncFile + "');"
        + "});"
        + "response.on('error', function(error) {"
        + "fs.writeFileSync('" + contentFile + "', JSON.stringify({err: error}), 'utf8');"
        + "fs.unlinkSync('" + syncFile + "');"
        + "});"
        + "}).on('error', function(error) {"
        + "fs.writeFileSync('" + contentFile + "', JSON.stringify({err: error}), 'utf8');"
        + "fs.unlinkSync('" + syncFile + "');"
        + "});"
        + (data ? "req.write('" + JSON.stringify(data).slice(1,-1).replace(/'/g, "\\'") + "');":"")
        + "req.end();";
      // Start the other Node Process, executing this string
      var syncProc = spawn(process.argv[0], ["-e", execString]);
      while(fs.existsSync(syncFile)) {
        // Wait while the sync file is empty
      }
      var resp = JSON.parse(fs.readFileSync(contentFile, 'utf8'));
      // Kill the child process once the file has data
      syncProc.stdin.end();
      // Remove the temporary file
      fs.unlinkSync(contentFile);

      if (resp.err) {
        self.handleError(resp.err);
      } else {
        response = resp.data;
        self.status = resp.data.statusCode;
        self.responseText = resp.data.text;
        setState(self.DONE);
      }
    }
  };

  /**
   * Called when an error is encountered to deal with it.
   */
  this.handleError = function(error) {
    this.status = 503;
    this.statusText = error;
    this.responseText = error.stack;
    errorFlag = true;
    setState(this.DONE);
  };

  /**
   * Aborts a request.
   */
  this.abort = function() {
    if (request) {
      request.abort();
      request = null;
    }

    headers = defaultHeaders;
    this.responseText = "";
    this.responseXML = "";

    errorFlag = true;

    if (this.readyState !== this.UNSENT
        && (this.readyState !== this.OPENED || sendFlag)
        && this.readyState !== this.DONE) {
      sendFlag = false;
      setState(this.DONE);
    }
    this.readyState = this.UNSENT;
  };

  /**
   * Adds an event listener. Preferred method of binding to events.
   */
  this.addEventListener = function(event, callback) {
    if (!(event in listeners)) {
      listeners[event] = [];
    }
    // Currently allows duplicate callbacks. Should it?
    listeners[event].push(callback);
  };

  /**
   * Remove an event callback that has already been bound.
   * Only works on the matching funciton, cannot be a copy.
   */
  this.removeEventListener = function(event, callback) {
    if (event in listeners) {
      // Filter will return a new array with the callback removed
      listeners[event] = listeners[event].filter(function(ev) {
        return ev !== callback;
      });
    }
  };

  /**
   * Dispatch any events, including both "on" methods and events attached using addEventListener.
   */
  this.dispatchEvent = function(event) {
    if (typeof self["on" + event] === "function") {
      self["on" + event]();
    }
    if (event in listeners) {
      for (var i = 0, len = listeners[event].length; i < len; i++) {
        listeners[event][i].call(self);
      }
    }
  };

  /**
   * Changes readyState and calls onreadystatechange.
   *
   * @param int state New state
   */
  var setState = function(state) {
    if (state == self.LOADING || self.readyState !== state) {
      self.readyState = state;

      if (settings.async || self.readyState < self.OPENED || self.readyState === self.DONE) {
        self.dispatchEvent("readystatechange");
      }

      if (self.readyState === self.DONE && !errorFlag) {
        self.dispatchEvent("load");
        // @TODO figure out InspectorInstrumentation::didLoadXHR(cookie)
        self.dispatchEvent("loadend");
      }
    }
  };
};

},{"child_process":30,"fs":30,"http":37,"https":41,"url":61}],"bignumber.js":[function(require,module,exports){
'use strict';

module.exports = BigNumber; // jshint ignore:line


},{}],"web3":[function(require,module,exports){
var web3 = require('./lib/web3');
web3.providers.HttpProvider = require('./lib/web3/httpprovider');
web3.providers.QtSyncProvider = require('./lib/web3/qtsync');
web3.eth.contract = require('./lib/web3/contract');
web3.eth.namereg = require('./lib/web3/namereg');
web3.eth.sendIBANTransaction = require('./lib/web3/transfer');

// dont override global variable
if (typeof window !== 'undefined' && typeof window.web3 === 'undefined') {
    window.web3 = web3;
}

module.exports = web3;


<<<<<<< HEAD
},{"./lib/web3":9,"./lib/web3/contract":11,"./lib/web3/httpprovider":19,"./lib/web3/namereg":23,"./lib/web3/qtsync":26,"./lib/web3/transfer":29}]},{},["web3"])
=======
},{"./lib/web3":8,"./lib/web3/contract":10,"./lib/web3/httpprovider":18,"./lib/web3/namereg":22,"./lib/web3/qtsync":25,"./lib/web3/transfer":28}]},{},["web3"])
>>>>>>> 16ffdf6f


//# sourceMappingURL=web3-light.js.map<|MERGE_RESOLUTION|>--- conflicted
+++ resolved
@@ -356,7 +356,7 @@
 var formatInputDynamicBytes = function (value) {
     value = utils.toHex(value);
     var result = utils.padRight((value).substr(2), 64);
-    var length = (value.length / 2 - 1) || 0;
+    var length = Math.floor(value.length / 2 - 1);
     return new SolidityParam(formatInputInt(length).value + result, 32);
 };
 
@@ -4592,28 +4592,8 @@
       case 'ascii':
         return asciiSlice(this, start, end)
 
-<<<<<<< HEAD
-	            // Concat
-	            if (thisSigBytes % 4) {
-	                // Copy one byte at a time
-	                for (var i = 0; i < thatSigBytes; i++) {
-	                    var thatByte = (thatWords[i >>> 2] >>> (24 - (i % 4) * 8)) & 0xff;
-	                    thisWords[(thisSigBytes + i) >>> 2] |= thatByte << (24 - ((thisSigBytes + i) % 4) * 8);
-	                }
-	            } else if (thatWords.length > 0xffff) {
-	                // Copy one word at a time
-	                for (var i = 0; i < thatSigBytes; i += 4) {
-	                    thisWords[(thisSigBytes + i) >>> 2] = thatWords[i >>> 2];
-	                }
-	            } else {
-	                // Copy all words at once
-	                thisWords.push.apply(thisWords, thatWords);
-	            }
-	            this.sigBytes += thatSigBytes;
-=======
       case 'binary':
         return binarySlice(this, start, end)
->>>>>>> 16ffdf6f
 
       case 'base64':
         return base64Slice(this, start, end)
@@ -13069,11 +13049,7 @@
 module.exports = web3;
 
 
-<<<<<<< HEAD
-},{"./lib/web3":9,"./lib/web3/contract":11,"./lib/web3/httpprovider":19,"./lib/web3/namereg":23,"./lib/web3/qtsync":26,"./lib/web3/transfer":29}]},{},["web3"])
-=======
 },{"./lib/web3":8,"./lib/web3/contract":10,"./lib/web3/httpprovider":18,"./lib/web3/namereg":22,"./lib/web3/qtsync":25,"./lib/web3/transfer":28}]},{},["web3"])
->>>>>>> 16ffdf6f
 
 
 //# sourceMappingURL=web3-light.js.map