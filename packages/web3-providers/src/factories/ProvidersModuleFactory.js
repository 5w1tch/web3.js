/*
    This file is part of web3.js.

    web3.js is free software: you can redistribute it and/or modify
    it under the terms of the GNU Lesser General Public License as published by
    the Free Software Foundation, either version 3 of the License, or
    (at your option) any later version.

    web3.js is distributed in the hope that it will be useful,
    but WITHOUT ANY WARRANTY; without even the implied warranty of
    MERCHANTABILITY or FITNESS FOR A PARTICULAR PURPOSE.  See the
    GNU Lesser General Public License for more details.

    You should have received a copy of the GNU Lesser General Public License
    along with web3.js.  If not, see <http://www.gnu.org/licenses/>.
*/
/**
 * @file ProviderPackageFactory.js
 * @authors: Samuel Furter <samuel@ethereum.org>
 * @date 2018
 */

import {w3cwebsocket as W3CWebsocket} from 'websocket';
import {XMLHttpRequest as XHR} from 'xhr2-cookies';
import URL from 'url-parse';
import ProviderResolver from '../resolvers/ProviderResolver';
import WebsocketProvider from '../providers/WebsocketProvider';
import IpcProvider from '../providers/IpcProvider';
import HttpProvider from '../providers/HttpProvider';
import BatchRequest from '../batch-request/BatchRequest';
import Web3EthereumProvider from '../providers/Web3EthereumProvider';
import MetamaskProvider from '../providers/MetamaskProvider';
import MistEthereumProvider from '../providers/MistEthereumProvider';
import CustomProvider from '../providers/CustomProvider';

export default class ProvidersModuleFactory {
    /**
     * Returns an BatchRequest object
     *
     * @method createBatchRequest
     *
     * @param {AbstractWeb3Module} moduleInstance
     *
     * @returns {BatchRequest}
     */
    createBatchRequest(moduleInstance) {
        return new BatchRequest(moduleInstance);
    }

    /**
     * Returns an ProviderResolver object
     *
     * @method createProviderResolver
     *
     * @returns {ProviderResolver}
     */
    createProviderResolver() {
        return new ProviderResolver(this);
    }

    /**
     * Returns an HttpProvider object
     *
     * @method createHttpProvider
     *
     * @param {String} url
     * @param {Object} options
     *
     * @returns {HttpProvider}
     */
    createHttpProvider(url, options = {}) {
        return new HttpProvider(url, options, this);
    }

    /**
     * Returns a XMLHttpRequest object
     *
     * @method createXMLHttpRequest
     *
     * @param {String} host
     * @param {Number} timeout
     * @param {Array} headers
     * @param {Object} agent
     * @param {Boolean} withCredentials
     *
     * @returns {XMLHttpRequest}
     */
    createXMLHttpRequest(host, timeout, headers, agent, withCredentials) {
        let request;

        // runtime is of type node
        if (typeof process !== 'undefined' && process.versions != null && process.versions.node != null) {
            request = new XHR();
            request.nodejsSet(agent);
        } else {
            request = new XMLHttpRequest();
        }

        request.open('POST', host, true);
        request.setRequestHeader('Content-Type', 'application/json');
        request.timeout = timeout;
        request.withCredentials = withCredentials;

        if (headers) {
            headers.forEach((header) => {
                request.setRequestHeader(header.name, header.value);
            });
        }

        return request;
    }

    /**
     * Return an WebsocketProvider object
     *
     * @method createWebsocketProvider
     *
     * @param {String} url
     * @param {Object} options
     *
     * @returns {WebsocketProvider}
     */
    createWebsocketProvider(url, options = {}) {
        let authToken;
        let headers = options.headers || {};
        const urlObject = new URL(url);

        // runtime is of type node
        if (!headers.authorization && urlObject.username && urlObject.password) {
            if (typeof process !== 'undefined' && process.versions != null && process.versions.node != null) {
                authToken = Buffer.from(`${urlObject.username}:${urlObject.password}`).toString('base64');
            } else {
                authToken = btoa(`${urlObject.username}:${urlObject.password}`);
            }

            headers.authorization = `Basic ${authToken}`;
        }

<<<<<<< HEAD
        return new WebsocketProvider(
            new W3CWebsocket(
                url,
                options.protocol,
                null,
                headers,
                options.requestOptions,
                options.clientConfig
            ),
            options.timeout
        );
=======
        return new WebsocketProvider(connection, options.timeout, options.reconnectionTimeout);
>>>>>>> b92926c8
    }

    /**
     * Returns an IpcProvider object
     *
     * @method createIpcProvider
     *
     * @param {String} path
     * @param {Net} net
     *
     * @returns {IpcProvider}
     */
    createIpcProvider(path, net) {
        return new IpcProvider(net.connect({path: path}), path);
    }

    /**
     * Returns an Web3EthereumProvider object
     *
     * @method createWeb3EthereumProvider
     *
     * @param {EthereumProvider} connection
     *
     * @returns {Web3EthereumProvider}
     */
    createWeb3EthereumProvider(connection) {
        return new Web3EthereumProvider(connection);
    }

    /**
     * Returns an MetamaskProvider object
     *
     * @method createMetamaskInpageProvider
     *
     * @param {MetamaskInpageProvider} inpageProvider
     *
     * @returns {MetamaskProvider}
     */
    createMetamaskProvider(inpageProvider) {
        return new MetamaskProvider(inpageProvider);
    }

    /**
     * Returns an MistEthereumProvider object
     *
     * @method createMistEthereumProvider
     *
     * @param {MistEthereumProvider} mistEthereumProvider
     *
     * @returns {MistEthereumProvider}
     */
    createMistEthereumProvider(mistEthereumProvider) {
        return new MistEthereumProvider(mistEthereumProvider);
    }

    /**
     * Returns an CustomProvider object
     *
     * @method createCustomProvider
     *
     * @param {Object} connection
     *
     * @returns {CustomProvider}
     */
    createCustomProvider(connection) {
        return new CustomProvider(connection);
    }
}<|MERGE_RESOLUTION|>--- conflicted
+++ resolved
@@ -136,7 +136,6 @@
             headers.authorization = `Basic ${authToken}`;
         }
 
-<<<<<<< HEAD
         return new WebsocketProvider(
             new W3CWebsocket(
                 url,
@@ -146,11 +145,9 @@
                 options.requestOptions,
                 options.clientConfig
             ),
-            options.timeout
+            options.timeout,
+            options.reconnectionTimeout
         );
-=======
-        return new WebsocketProvider(connection, options.timeout, options.reconnectionTimeout);
->>>>>>> b92926c8
     }
 
     /**
