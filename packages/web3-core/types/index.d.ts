/*
    This file is part of web3.js.
    web3.js is free software: you can redistribute it and/or modify
    it under the terms of the GNU Lesser General Public License as published by
    the Free Software Foundation, either version 3 of the License, or
    (at your option) any later version.
    web3.js is distributed in the hope that it will be useful,
    but WITHOUT ANY WARRANTY; without even the implied warranty of
    MERCHANTABILITY or FITNESS FOR A PARTICULAR PURPOSE.  See the
    GNU Lesser General Public License for more details.
    You should have received a copy of the GNU Lesser General Public License
    along with web3.js.  If not, see <http://www.gnu.org/licenses/>.
*/
/**
 * @file index.d.ts
 * @author Josh Stevens <joshstevens19@hotmail.co.uk>
 * @author Prince Sinha <sinhaprince013@gmail.com>
 * @date 2018
 */

import * as net from 'net';
import BN = require('bn.js');
import {AbstractMethodFactory} from 'web3-core-method';
import {
    BatchRequest,
    Web3EthereumProvider,
    HttpProvider,
    HttpProviderOptions,
    IpcProvider,
    provider,
    WebsocketProvider,
    CustomProvider,
    WebsocketProviderOptions
} from 'web3-providers';

export class AbstractWeb3Module {
    constructor(
        provider: provider,
        options?: Web3ModuleOptions,
        methodFactory?: AbstractMethodFactory,
        net?: net.Socket | null
    );

    BatchRequest: new () => BatchRequest;
    defaultBlock: string | number;
    transactionBlockTimeout: number;
    transactionConfirmationBlocks: number;
    transactionPollingTimeout: number;
    defaultGasPrice: string;
    defaultGas: number;
    static readonly providers: Providers;
    defaultAccount: string | null;
    readonly currentProvider: Web3EthereumProvider | HttpProvider | IpcProvider | WebsocketProvider | CustomProvider;
    readonly givenProvider: any;

    setProvider(provider: provider, net?: net.Socket): boolean;

    isSameProvider(provider: provider): boolean;

    clearSubscriptions(subscriptionType: string): Promise<boolean>;
}

export interface TransactionSigner {
    sign(transactionConfig: TransactionConfig): Promise<SignedTransaction>;
}

export interface SignedTransaction {
    messageHash?: string;
    r: string;
    s: string;
    v: string;
    rawTransaction?: string;
}

export interface Web3ModuleOptions {
    defaultAccount?: string;
    defaultBlock?: string | number;
    transactionBlockTimeout?: number;
    transactionConfirmationBlocks?: number;
    transactionPollingTimeout?: number;
    defaultGasPrice?: string;
    defaultGas?: number;
    transactionSigner?: TransactionSigner;
}

export interface Providers {
    HttpProvider: new (host: string, options?: HttpProviderOptions) => HttpProvider;
    WebsocketProvider: new (host: string, options?: WebsocketProviderOptions) => WebsocketProvider;
    IpcProvider: new (path: string, net: any) => IpcProvider;
}

export interface PromiEvent<T> extends Promise<T> {
    once(type: 'transactionHash', handler: (receipt: string) => void): PromiEvent<T>;

    once(type: 'receipt', handler: (receipt: TransactionReceipt) => void): PromiEvent<T>;

    once(type: 'confirmation', handler: (confNumber: number, receipt: TransactionReceipt) => void): PromiEvent<T>;

    once(type: 'error', handler: (error: Error) => void): PromiEvent<T>;

    once(
        type: 'error' | 'confirmation' | 'receipt' | 'transactionHash',
        handler: (error: Error | TransactionReceipt | string) => void
    ): PromiEvent<T>;

    on(type: 'transactionHash', handler: (receipt: string) => void): PromiEvent<T>;

    on(type: 'receipt', handler: (receipt: TransactionReceipt) => void): PromiEvent<T>;

    on(type: 'confirmation', handler: (confNumber: number, receipt: TransactionReceipt) => void): PromiEvent<T>;

    on(type: 'error', handler: (error: Error) => void): PromiEvent<T>;

    on(
        type: 'error' | 'confirmation' | 'receipt' | 'transactionHash',
        handler: (error: Error | TransactionReceipt | string) => void
    ): PromiEvent<T>;
}

export interface Transaction {
    hash: string;
    nonce: number;
    blockHash: string | null;
    blockNumber: number | null;
    transactionIndex: number | null;
    from: string;
    to: string;
    value: string;
    gasPrice: string;
    gas: number;
    input: string;
}

export interface TransactionConfig {
    from?: string | number;
    to?: string;
    value?: number | string | BN;
    gas?: number | string;
    gasPrice?: number | string | BN;
    data?: string;
    nonce?: number;
    chainId?: number;
}

export interface RLPEncodedTransaction {
    raw: string;
    tx: {
        nonce: string;
        gasPrice: string;
        gas: string;
        to: string;
        value: string;
        input: string;
        r: string;
        s: string;
        v: string;
        hash: string;
    }
}

export interface TransactionReceipt {
    status: boolean;
    transactionHash: string;
    transactionIndex: number;
    blockHash: string;
    blockNumber: number;
    from: string;
    to: string;
    contractAddress?: string;
    cumulativeGasUsed: number;
    gasUsed: number;
    logs: Log[];
    logsBloom: string;
    events?: {
        [eventName: string]: EventLog;
    };
}

export interface EventLog {
    event: string;
    address: string;
    returnValues: any;
    logIndex: number;
    transactionIndex: number;
    transactionHash: string;
    blockHash: string;
    blockNumber: number;
    raw?: {data: string; topics: any[]};
}

export interface Log {
    address: string;
    data: string;
    topics: Array<string | string[]>;
    logIndex: number;
    transactionIndex: number;
    transactionHash: string;
    blockHash: string;
    blockNumber: number;
}
<<<<<<< HEAD

export interface Content {
    pending: any;
    queued: any;
}

export type Hex = string | number;
=======
export interface NodeInfo {
    enode: string;
    id: string;
    ip: string;
    listenAddr: string;
    name: string;
    ports: {
      discovery: string | number;
      listener: string | number;
    };
    protocols: {
      eth: {
        difficulty: string | number;
        genesis: string;
        head: string;
        network: string | number;
      };
    };
}
>>>>>>> 5e4724bd
<|MERGE_RESOLUTION|>--- conflicted
+++ resolved
@@ -198,7 +198,7 @@
     blockHash: string;
     blockNumber: number;
 }
-<<<<<<< HEAD
+
 
 export interface Content {
     pending: any;
@@ -206,7 +206,7 @@
 }
 
 export type Hex = string | number;
-=======
+
 export interface NodeInfo {
     enode: string;
     id: string;
@@ -225,5 +225,4 @@
         network: string | number;
       };
     };
-}
->>>>>>> 5e4724bd
+}