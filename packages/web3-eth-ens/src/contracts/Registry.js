/*
    This file is part of web3.js.
    web3.js is free software: you can redistribute it and/or modify
    it under the terms of the GNU Lesser General Public License as published by
    the Free Software Foundation, either version 3 of the License, or
    (at your option) any later version.
    web3.js is distributed in the hope that it will be useful,
    but WITHOUT ANY WARRANTY; without even the implied warranty of
    MERCHANTABILITY or FITNESS FOR A PARTICULAR PURPOSE.  See the
    GNU Lesser General Public License for more details.
    You should have received a copy of the GNU Lesser General Public License
    along with web3.js.  If not, see <http://www.gnu.org/licenses/>.
*/
/**
 * @file Registry.js
 * @author Samuel Furter <samuel@ethereum.org>
 * @date 2018
 */

import isFunction from 'lodash/isFunction';
import namehash from 'eth-ens-namehash';
import {AbstractContract} from 'web3-eth-contract';
import {REGISTRY_ABI} from '../../ressources/ABI/Registry';
import {RESOLVER_ABI} from '../../ressources/ABI/Resolver';

export default class Registry extends AbstractContract {
    /**
<<<<<<< HEAD
     * @param {HttpProvider|WebsocketProvider|IpcProvider|EthereumProvider|String} provider
=======
     * @param {HttpProvider|WebsocketProvider|IpcProvider|Web3EthereumProvider|String} provider
     * @param {ProvidersModuleFactory} providersModuleFactory
>>>>>>> a0195305
     * @param {ContractModuleFactory} contractModuleFactory
     * @param {Accounts} accounts
     * @param {AbiCoder} abiCoder
     * @param {Utils} utils
     * @param {Object} formatters
     * @param {Object} options
     * @param {Network} net
     *
     * @constructor
     */
    constructor(provider, contractModuleFactory, accounts, abiCoder, utils, formatters, options, net) {
        super(provider, contractModuleFactory, accounts, abiCoder, utils, formatters, REGISTRY_ABI, '', options);

        this.net = net;
        this.resolverContract = null;
        this.resolverName = null;

        this.checkNetwork().then((address) => {
            this.address = address;
        });
    }

    /**
     * Returns the address of the owner of an Ens name.
     *
     * @method owner
     *
     * @param {String} name
     * @param {Function} callback
     *
     * @callback callback callback(error, result)
     * @returns {Promise<String>}
     */
    owner(name, callback = null) {
        return new Promise((resolve, reject) => {
            this.methods
                .owner(namehash.hash(name))
                .call()
                .then((receipt) => {
                    resolve(receipt);

                    if (isFunction(callback)) {
                        callback(false, receipt);
                    }
                })
                .catch((error) => {
                    reject(error);

                    if (isFunction(callback)) {
                        callback(error, null);
                    }
                });
        });
    }

    /**
     * Sets the provider for the registry and resolver object.
     * This method will also set the provider in the NetworkPackage and AccountsPackage because they are used here.
     *
     * @method setProvider
     *
     * @param {HttpProvider|WebsocketProvider|IpcProvider|Web3EthereumProvider|String} provider
     * @param {Net} net
     *
     * @returns {Boolean}
     */
    setProvider(provider, net) {
        if (this.resolverContract) {
            return !!(super.setProvider(provider, net) && this.resolverContract.setProvider(provider, net));
        }

        return super.setProvider(provider, net);
    }

    /**
     * Returns the resolver contract associated with a name.
     *
     * @method resolver
     *
     * @param {String} name
     *
     * @returns {Promise<AbstractContract>}
     */
    async resolver(name) {
        if (this.resolverName === name && this.resolverContract) {
            return this.resolverContract;
        }

        const address = await this.methods.resolver(namehash.hash(name)).call();

        const clone = this.clone();
        clone.jsonInterface = RESOLVER_ABI;
        clone.address = address;

        this.resolverName = name;
        this.resolverContract = clone;

        return clone;
    }

    /**
     * Checks if the current used network is synced and looks for Ens support there.
     * Throws an error if not.
     *
     * @method checkNetwork
     *
     * @returns {Promise<String>}
     */
    async checkNetwork() {
        const ensAddresses = {
            main: '0x314159265dD8dbb310642f98f50C066173C1259b',
            ropsten: '0x112234455c3a32fd11230c42e7bccd4a84e02010',
            rinkeby: '0xe7410170f87102df0055eb195163a03b7f2bff4a'
        };

        const block = await this.net.getBlock('latest', false);
        const headAge = new Date() / 1000 - block.timestamp;

        if (headAge > 3600) {
            throw new Error(`Network not synced; last block was ${headAge} seconds ago`);
        }

        const networkType = await this.net.getNetworkType();
        const address = ensAddresses[networkType];

        if (typeof address === 'undefined') {
            throw new TypeError(`ENS is not supported on network: "${networkType}"`);
        }

        return address;
    }
}<|MERGE_RESOLUTION|>--- conflicted
+++ resolved
@@ -25,12 +25,7 @@
 
 export default class Registry extends AbstractContract {
     /**
-<<<<<<< HEAD
-     * @param {HttpProvider|WebsocketProvider|IpcProvider|EthereumProvider|String} provider
-=======
      * @param {HttpProvider|WebsocketProvider|IpcProvider|Web3EthereumProvider|String} provider
-     * @param {ProvidersModuleFactory} providersModuleFactory
->>>>>>> a0195305
      * @param {ContractModuleFactory} contractModuleFactory
      * @param {Accounts} accounts
      * @param {AbiCoder} abiCoder
