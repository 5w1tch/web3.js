--- conflicted
+++ resolved
@@ -147,15 +147,13 @@
 
     submitWork(data: [string, string, string], callback?: (error: Error, result: boolean) => void): Promise<boolean>;
 
-<<<<<<< HEAD
+    pendingTransactions(callback?: (error: Error, result: []) => void): Promise<[]>;
+
     content(callback?: (error: Error, result: Content) => void): Promise<Content>;
     
     inspect(callback?: (error: Error, result: Content) => void):  Promise<Content>;
     
     status(callback?: (error: Error, result: Content) => void): Promise<Content>;
-=======
-    pendingTransactions(callback?: (error: Error, result: []) => void): Promise<[]>;
->>>>>>> 9ea906f8
 }
 
 export interface Methods {
