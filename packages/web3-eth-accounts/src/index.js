--- conflicted
+++ resolved
@@ -33,11 +33,7 @@
 var helpers = require('web3-core-helpers');
 var {TransactionFactory} = require('@ethereumjs/tx');
 var Common = require('@ethereumjs/common').default;
-<<<<<<< HEAD
-
-=======
 var HardForks = require('@ethereumjs/common').Hardfork;
->>>>>>> e099b9de
 
 var isNot = function(value) {
     return (typeof value === 'undefined') || value === null;
@@ -167,23 +163,11 @@
         }
 
         try {
-<<<<<<< HEAD
-            var transaction = helpers.formatters.inputCallFormatter(_.clone(tx));
-            transaction.data = transaction.data || '0x';
-            transaction.value = transaction.value || '0x';
-            transaction.gasLimit = transaction.gasLimit || transaction.gas;
-            transaction.type = "0x0"; // default to legacy
-            if (transaction.accessList) {
-                // EIP-2930
-                transaction.type = "0x01"
-            }
-=======
             var transaction = helpers.formatters.inputCallFormatter(Object.assign({},tx));
             transaction.data = transaction.data || '0x';
             transaction.value = transaction.value || '0x';
             transaction.gasLimit = transaction.gasLimit || transaction.gas;
             if (transaction.type === '0x1' && transaction.accessList === undefined) transaction.accessList = []
->>>>>>> e099b9de
             
             // Because tx has no @ethereumjs/tx signing options we use fetched vals.
             if (!hasTxSigningOptions) {
@@ -194,11 +178,7 @@
                         networkId: transaction.networkId,
                         chainId: transaction.chainId
                     },
-<<<<<<< HEAD
-                    transaction.hardfork || "berlin"
-=======
                     transaction.hardfork || HardForks.London
->>>>>>> e099b9de
                 );
 
                 delete transaction.networkId;
@@ -211,11 +191,7 @@
                             networkId: transaction.common.customChain.networkId,
                             chainId: transaction.common.customChain.chainId
                         },
-<<<<<<< HEAD
-                        transaction.common.hardfork || "berlin",
-=======
                         transaction.common.hardfork || HardForks.London,
->>>>>>> e099b9de
                     );
 
                     delete transaction.common;
@@ -345,8 +321,6 @@
     return;
 }
 
-<<<<<<< HEAD
-=======
 function _handleTxType(tx) {
     // Taken from https://github.com/ethers-io/ethers.js/blob/2a7ce0e72a1e0c9469e10392b0329e75e341cf18/packages/abstract-signer/src.ts/index.ts#L215
     const hasEip1559 = (tx.maxFeePerGas !== undefined || tx.maxPriorityFeePerGas !== undefined);
@@ -437,7 +411,6 @@
     })
 }
 
->>>>>>> e099b9de
 /* jshint ignore:start */
 Accounts.prototype.recoverTransaction = function recoverTransaction(rawTx, txOptions = {}) {
     // Rely on EthereumJs/tx to determine the type of transaction
